/*
 * Copyright (C) 2010 The Android Open Source Project
 *
 * Licensed under the Apache License, Version 2.0 (the "License");
 * you may not use this file except in compliance with the License.
 * You may obtain a copy of the License at
 *
 *      http://www.apache.org/licenses/LICENSE-2.0
 *
 * Unless required by applicable law or agreed to in writing, software
 * distributed under the License is distributed on an "AS IS" BASIS,
 * WITHOUT WARRANTIES OR CONDITIONS OF ANY KIND, either express or implied.
 * See the License for the specific language governing permissions and
 * limitations under the License.
 */

#ifndef ANDROID_SENSOR_DEVICE_H
#define ANDROID_SENSOR_DEVICE_H

#include <stdint.h>
#include <sys/types.h>

#include <utils/KeyedVector.h>
#include <utils/Singleton.h>
#include <utils/String8.h>

#include <gui/Sensor.h>

// ---------------------------------------------------------------------------

namespace android {
// ---------------------------------------------------------------------------

static const nsecs_t DEFAULT_EVENTS_PERIOD = 200000000; //    5 Hz

class SensorDevice : public Singleton<SensorDevice> {
    friend class Singleton<SensorDevice>;
    struct sensors_poll_device_t* mSensorDevice;
    struct sensors_module_t* mSensorModule;
    mutable Mutex mLock; // protect mActivationCount[].rates
    // fixed-size array after construction
    struct Info {
        Info() : delay(0) { }
        KeyedVector<void*, nsecs_t> rates;
        nsecs_t delay;
        status_t setDelayForIdent(void* ident, int64_t ns);
        nsecs_t selectDelay();
    };
    DefaultKeyedVector<int, Info> mActivationCount;

    SensorDevice();
public:
    ssize_t getSensorList(sensor_t const** list);
    status_t initCheck() const;
    int getHalDeviceVersion() const;
    ssize_t poll(sensors_event_t* buffer, size_t count);
    status_t activate(void* ident, int handle, int enabled);
    status_t setDelay(void* ident, int handle, int64_t ns);
<<<<<<< HEAD
    status_t resetStateWithoutActuatingHardware(void *ident, int handle);
    void dump(String8& result);
=======
    void autoDisable(void *ident, int handle);
    void dump(String8& result, char* buffer, size_t SIZE);
>>>>>>> 00aea5c5
};

// ---------------------------------------------------------------------------
}; // namespace android

#endif // ANDROID_SENSOR_DEVICE_H<|MERGE_RESOLUTION|>--- conflicted
+++ resolved
@@ -56,13 +56,8 @@
     ssize_t poll(sensors_event_t* buffer, size_t count);
     status_t activate(void* ident, int handle, int enabled);
     status_t setDelay(void* ident, int handle, int64_t ns);
-<<<<<<< HEAD
-    status_t resetStateWithoutActuatingHardware(void *ident, int handle);
+    void autoDisable(void *ident, int handle);
     void dump(String8& result);
-=======
-    void autoDisable(void *ident, int handle);
-    void dump(String8& result, char* buffer, size_t SIZE);
->>>>>>> 00aea5c5
 };
 
 // ---------------------------------------------------------------------------
