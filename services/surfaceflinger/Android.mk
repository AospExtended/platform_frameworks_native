LOCAL_PATH := $(call my-dir)
include $(CLEAR_VARS)

LOCAL_CLANG := true

LOCAL_ADDITIONAL_DEPENDENCIES := $(LOCAL_PATH)/Android.mk
LOCAL_SRC_FILES := \
    Client.cpp \
    DisplayDevice.cpp \
    DispSync.cpp \
    EventControlThread.cpp \
    EventThread.cpp \
    FenceTracker.cpp \
    FrameTracker.cpp \
    GpuService.cpp \
    Layer.cpp \
    LayerDim.cpp \
    LayerBlur.cpp \
    MessageQueue.cpp \
    MonitoredProducer.cpp \
    SurfaceFlingerConsumer.cpp \
    Transform.cpp \
    DisplayHardware/FramebufferSurface.cpp \
    DisplayHardware/HWC2.cpp \
    DisplayHardware/HWC2On1Adapter.cpp \
    DisplayHardware/PowerHAL.cpp \
    DisplayHardware/VirtualDisplaySurface.cpp \
    Effects/Daltonizer.cpp \
    EventLog/EventLogTags.logtags \
    EventLog/EventLog.cpp \
    RenderEngine/Description.cpp \
    RenderEngine/Mesh.cpp \
    RenderEngine/Program.cpp \
    RenderEngine/ProgramCache.cpp \
    RenderEngine/GLExtensions.cpp \
    RenderEngine/RenderEngine.cpp \
    RenderEngine/Texture.cpp \
    RenderEngine/GLES10RenderEngine.cpp \
    RenderEngine/GLES11RenderEngine.cpp \
    RenderEngine/GLES20RenderEngine.cpp \
<<<<<<< HEAD
    DisplayUtils.cpp
=======
    DisplayUtils.cpp \
    ExSurfaceFlinger/ExLayer.cpp \
    ExSurfaceFlinger/ExSurfaceFlinger.cpp \
    ExSurfaceFlinger/ExVirtualDisplaySurface.cpp \
    ExSurfaceFlinger/ExHWComposer.cpp
>>>>>>> 79c22191

LOCAL_C_INCLUDES := \
	frameworks/native/vulkan/include \
	external/vulkan-validation-layers/libs/vkjson

LOCAL_CFLAGS := -DLOG_TAG=\"SurfaceFlinger\"

ifeq ($(TARGET_BUILD_VARIANT),userdebug)
LOCAL_CFLAGS += -DDEBUG_CONT_DUMPSYS
endif

LOCAL_CFLAGS += -DGL_GLEXT_PROTOTYPES -DEGL_EGLEXT_PROTOTYPES

ifeq ($(TARGET_USES_HWC2),true)
    LOCAL_CFLAGS += -DUSE_HWC2
    LOCAL_SRC_FILES += \
        SurfaceFlinger.cpp \
        DisplayHardware/HWComposer.cpp
else
    LOCAL_SRC_FILES += \
        SurfaceFlinger_hwc1.cpp \
        DisplayHardware/HWComposer_hwc1.cpp
endif

ifeq ($(TARGET_BOARD_PLATFORM),omap4)
    LOCAL_CFLAGS += -DHAS_CONTEXT_PRIORITY
endif
ifeq ($(TARGET_BOARD_PLATFORM),s5pc110)
    LOCAL_CFLAGS += -DHAS_CONTEXT_PRIORITY
endif

ifeq ($(TARGET_BOARD_PLATFORM),exynos4)
	LOCAL_CFLAGS += -DSWAP_BUFFERS_WORKAROUND -DEXYNOS4_HWC_1_1
endif

ifeq ($(TARGET_DISABLE_TRIPLE_BUFFERING),true)
    LOCAL_CFLAGS += -DTARGET_DISABLE_TRIPLE_BUFFERING
endif

ifeq ($(TARGET_FORCE_HWC_FOR_VIRTUAL_DISPLAYS),true)
    LOCAL_CFLAGS += -DFORCE_HWC_COPY_FOR_VIRTUAL_DISPLAYS
endif

ifneq ($(NUM_FRAMEBUFFER_SURFACE_BUFFERS),)
    LOCAL_CFLAGS += -DNUM_FRAMEBUFFER_SURFACE_BUFFERS=$(NUM_FRAMEBUFFER_SURFACE_BUFFERS)
endif

ifeq ($(TARGET_RUNNING_WITHOUT_SYNC_FRAMEWORK),true)
    LOCAL_CFLAGS += -DRUNNING_WITHOUT_SYNC_FRAMEWORK
endif

ifeq ($(TARGET_HAS_HH_VSYNC_ISSUE),true)
    LOCAL_CFLAGS += -DHH_VSYNC_ISSUE
endif

# The following two BoardConfig variables define (respectively):
#
#   - The phase offset between hardware vsync and when apps are woken up by the
#     Choreographer callback
#   - The phase offset between hardware vsync and when SurfaceFlinger wakes up
#     to consume input
#
# Their values can be tuned to trade off between display pipeline latency (both
# overall latency and the lengths of the app --> SF and SF --> display phases)
# and frame delivery jitter (which typically manifests as "jank" or "jerkiness"
# while interacting with the device). The default values should produce a
# relatively low amount of jitter at the expense of roughly two frames of
# app --> display latency, and unless significant testing is performed to avoid
# increased display jitter (both manual investigation using systrace [1] and
# automated testing using dumpsys gfxinfo [2] are recommended), they should not
# be modified.
#
# [1] https://developer.android.com/studio/profile/systrace.html
# [2] https://developer.android.com/training/testing/performance.html

# On HWC2, SurfaceFlinger races against hardware vsync on untuned video-mode
# panels, which can result in a significant number of dropped frames. HWC1
# does not have this issue, so set the offsets to 1ms on HWC2 and 0ms for HWC1.

ifneq ($(VSYNC_EVENT_PHASE_OFFSET_NS),)
    LOCAL_CFLAGS += -DVSYNC_EVENT_PHASE_OFFSET_NS=$(VSYNC_EVENT_PHASE_OFFSET_NS)
else
    ifeq ($(TARGET_USES_HWC2),true)
        LOCAL_CFLAGS += -DVSYNC_EVENT_PHASE_OFFSET_NS=1000000
    else
        LOCAL_CFLAGS += -DVSYNC_EVENT_PHASE_OFFSET_NS=0
    endif
endif

ifneq ($(SF_VSYNC_EVENT_PHASE_OFFSET_NS),)
    LOCAL_CFLAGS += -DSF_VSYNC_EVENT_PHASE_OFFSET_NS=$(SF_VSYNC_EVENT_PHASE_OFFSET_NS)
else
    ifeq ($(TARGET_USES_HWC2),true)
        LOCAL_CFLAGS += -DSF_VSYNC_EVENT_PHASE_OFFSET_NS=1000000
    else
        LOCAL_CFLAGS += -DSF_VSYNC_EVENT_PHASE_OFFSET_NS=0
    endif
endif

ifneq ($(PRESENT_TIME_OFFSET_FROM_VSYNC_NS),)
    LOCAL_CFLAGS += -DPRESENT_TIME_OFFSET_FROM_VSYNC_NS=$(PRESENT_TIME_OFFSET_FROM_VSYNC_NS)
else
    LOCAL_CFLAGS += -DPRESENT_TIME_OFFSET_FROM_VSYNC_NS=0
endif

ifneq ($(MAX_VIRTUAL_DISPLAY_DIMENSION),)
    LOCAL_CFLAGS += -DMAX_VIRTUAL_DISPLAY_DIMENSION=$(MAX_VIRTUAL_DISPLAY_DIMENSION)
else
    LOCAL_CFLAGS += -DMAX_VIRTUAL_DISPLAY_DIMENSION=0
endif

ifeq ($(BOARD_USE_BGRA_8888),true)
    LOCAL_CFLAGS += -DUSE_BGRA_8888
endif

LOCAL_CFLAGS += -fvisibility=hidden -Werror=format
LOCAL_CFLAGS += -std=c++14

LOCAL_STATIC_LIBRARIES := libvkjson
LOCAL_SHARED_LIBRARIES := \
    libcutils \
    liblog \
    libdl \
    libhardware \
    libutils \
    libEGL \
    libGLESv1_CM \
    libGLESv2 \
    libbinder \
    libui \
    libgui \
    libpowermanager \
    libvulkan

ifeq ($(TARGET_USES_QCOM_BSP), true)
  ifeq ($(TARGET_SUPPORTS_WEARABLES),true)
    LOCAL_C_INCLUDES += $(BOARD_DISPLAY_HAL)/libgralloc
    LOCAL_C_INCLUDES += $(BOARD_DISPLAY_HAL)/libqdutils
  else
    LOCAL_C_INCLUDES += $(TARGET_OUT_HEADERS)/qcom/display
  endif
<<<<<<< HEAD
  LOCAL_SHARED_LIBRARIES += libqdutils
  LOCAL_SHARED_LIBRARIES += libqdMetaData
  LOCAL_CFLAGS += -DQTI_BSP
  LOCAL_SRC_FILES += \
    ExSurfaceFlinger/ExLayer.cpp \
    ExSurfaceFlinger/ExSurfaceFlinger.cpp \
    ExSurfaceFlinger/ExVirtualDisplaySurface.cpp \
    ExSurfaceFlinger/ExHWComposer.cpp
endif

ifeq ($(BOARD_USES_HWC_SERVICES), true)
    LOCAL_CFLAGS += -DUSES_HWC_SERVICES
    LOCAL_SHARED_LIBRARIES += libExynosHWCService
    LOCAL_C_INCLUDES += \
        $(TARGET_OUT_INTERMEDIATES)/KERNEL_OBJ/usr/include \
        $(TOP)/hardware/samsung_slsi-$(TARGET_SLSI_VARIANT)/$(TARGET_BOARD_PLATFORM)/libhwcService \
        $(TOP)/hardware/samsung_slsi-$(TARGET_SLSI_VARIANT)/$(TARGET_BOARD_PLATFORM)/include \
        $(TOP)/hardware/samsung_slsi-$(TARGET_SLSI_VARIANT)/$(TARGET_SOC)/include \
        $(TOP)/hardware/samsung_slsi-$(TARGET_SLSI_VARIANT)/$(TARGET_SOC)/libhwcmodule \
        $(TOP)/hardware/samsung_slsi-$(TARGET_SLSI_VARIANT)/exynos/libhwc \
        $(TOP)/hardware/samsung_slsi-$(TARGET_SLSI_VARIANT)/exynos/include \
        $(TOP)/hardware/samsung_slsi-$(TARGET_SLSI_VARIANT)/exynos/libexynosutils \
        $(TOP)/system/core/libsync/include

LOCAL_ADDITIONAL_DEPENDENCIES := \
        $(TARGET_OUT_INTERMEDIATES)/KERNEL_OBJ/usr
endif

ifeq ($(BOARD_USES_HWC_SERVICES), true)
    LOCAL_CFLAGS += -DUSES_HWC_SERVICES
    LOCAL_SHARED_LIBRARIES += libExynosHWCService
    LOCAL_C_INCLUDES += \
        $(TARGET_OUT_INTERMEDIATES)/KERNEL_OBJ/usr/include \
        $(TOP)/hardware/samsung_slsi-$(TARGET_SLSI_VARIANT)/$(TARGET_BOARD_PLATFORM)/libhwcService \
        $(TOP)/hardware/samsung_slsi-$(TARGET_SLSI_VARIANT)/$(TARGET_BOARD_PLATFORM)/include \
        $(TOP)/hardware/samsung_slsi-$(TARGET_SLSI_VARIANT)/$(TARGET_SOC)/include \
        $(TOP)/hardware/samsung_slsi-$(TARGET_SLSI_VARIANT)/$(TARGET_SOC)/libhwcmodule \
        $(TOP)/hardware/samsung_slsi-$(TARGET_SLSI_VARIANT)/exynos/libhwc \
        $(TOP)/hardware/samsung_slsi-$(TARGET_SLSI_VARIANT)/exynos/include \
        $(TOP)/hardware/samsung_slsi-$(TARGET_SLSI_VARIANT)/exynos/libexynosutils \
        $(TOP)/system/core/libsync/include

LOCAL_ADDITIONAL_DEPENDENCIES := \
        $(TARGET_OUT_INTERMEDIATES)/KERNEL_OBJ/usr
=======
    LOCAL_SHARED_LIBRARIES += libqdutils
    LOCAL_SHARED_LIBRARIES += libqdMetaData
    LOCAL_CFLAGS += -DQTI_BSP
  ifeq ($(call is-board-platform-in-list, msm8996), true)
    LOCAL_CFLAGS += -DUSE_COLOR_METADATA
  endif
>>>>>>> 79c22191
endif

LOCAL_MODULE := libsurfaceflinger

LOCAL_CFLAGS += -Wall -Werror -Wunused -Wunreachable-code -Wno-unused-private-field

LOCAL_SDCLANG_LTO := true

include $(BUILD_SHARED_LIBRARY)

###############################################################
# build surfaceflinger's executable
include $(CLEAR_VARS)

LOCAL_CLANG := true

LOCAL_LDFLAGS := -Wl,--version-script,art/sigchainlib/version-script.txt -Wl,--export-dynamic
LOCAL_CFLAGS := -DLOG_TAG=\"SurfaceFlinger\"
LOCAL_CPPFLAGS := -std=c++14

LOCAL_INIT_RC := surfaceflinger.rc

ifeq ($(TARGET_USES_HWC2),true)
    LOCAL_CFLAGS += -DUSE_HWC2
endif

LOCAL_SRC_FILES := \
    main_surfaceflinger.cpp

LOCAL_SHARED_LIBRARIES := \
    libsurfaceflinger \
    libcutils \
    liblog \
    libbinder \
    libutils \
    libdl

LOCAL_WHOLE_STATIC_LIBRARIES := libsigchain

LOCAL_MODULE := surfaceflinger

ifdef TARGET_32_BIT_SURFACEFLINGER
LOCAL_32_BIT_ONLY := true
endif

LOCAL_CFLAGS += -Wall -Werror -Wunused -Wunreachable-code

include $(BUILD_EXECUTABLE)

###############################################################
# uses jni which may not be available in PDK
ifneq ($(wildcard libnativehelper/include),)
include $(CLEAR_VARS)

LOCAL_CLANG := true

LOCAL_CFLAGS := -DLOG_TAG=\"SurfaceFlinger\"
LOCAL_CPPFLAGS := -std=c++14

LOCAL_SRC_FILES := \
    DdmConnection.cpp

LOCAL_SHARED_LIBRARIES := \
    libcutils \
    liblog \
    libdl

LOCAL_MODULE := libsurfaceflinger_ddmconnection

LOCAL_CFLAGS += -Wall -Werror -Wunused -Wunreachable-code

include $(BUILD_SHARED_LIBRARY)
endif # libnativehelper<|MERGE_RESOLUTION|>--- conflicted
+++ resolved
@@ -38,15 +38,7 @@
     RenderEngine/GLES10RenderEngine.cpp \
     RenderEngine/GLES11RenderEngine.cpp \
     RenderEngine/GLES20RenderEngine.cpp \
-<<<<<<< HEAD
     DisplayUtils.cpp
-=======
-    DisplayUtils.cpp \
-    ExSurfaceFlinger/ExLayer.cpp \
-    ExSurfaceFlinger/ExSurfaceFlinger.cpp \
-    ExSurfaceFlinger/ExVirtualDisplaySurface.cpp \
-    ExSurfaceFlinger/ExHWComposer.cpp
->>>>>>> 79c22191
 
 LOCAL_C_INCLUDES := \
 	frameworks/native/vulkan/include \
@@ -188,10 +180,12 @@
   else
     LOCAL_C_INCLUDES += $(TARGET_OUT_HEADERS)/qcom/display
   endif
-<<<<<<< HEAD
   LOCAL_SHARED_LIBRARIES += libqdutils
   LOCAL_SHARED_LIBRARIES += libqdMetaData
   LOCAL_CFLAGS += -DQTI_BSP
+  ifeq ($(call is-board-platform-in-list, msm8996), true)
+    LOCAL_CFLAGS += -DUSE_COLOR_METADATA
+  endif
   LOCAL_SRC_FILES += \
     ExSurfaceFlinger/ExLayer.cpp \
     ExSurfaceFlinger/ExSurfaceFlinger.cpp \
@@ -233,14 +227,6 @@
 
 LOCAL_ADDITIONAL_DEPENDENCIES := \
         $(TARGET_OUT_INTERMEDIATES)/KERNEL_OBJ/usr
-=======
-    LOCAL_SHARED_LIBRARIES += libqdutils
-    LOCAL_SHARED_LIBRARIES += libqdMetaData
-    LOCAL_CFLAGS += -DQTI_BSP
-  ifeq ($(call is-board-platform-in-list, msm8996), true)
-    LOCAL_CFLAGS += -DUSE_COLOR_METADATA
-  endif
->>>>>>> 79c22191
 endif
 
 LOCAL_MODULE := libsurfaceflinger
