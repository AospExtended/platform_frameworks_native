/*
 * Copyright (c) 2016, The Linux Foundation. All rights reserved.
 * Not a Contribution
 *
 *
 * Copyright (C) 2007 The Android Open Source Project
 *
 * Licensed under the Apache License, Version 2.0 (the "License");
 * you may not use this file except in compliance with the License.
 * You may obtain a copy of the License at
 *
 *      http://www.apache.org/licenses/LICENSE-2.0
 *
 * Unless required by applicable law or agreed to in writing, software
 * distributed under the License is distributed on an "AS IS" BASIS,
 * WITHOUT WARRANTIES OR CONDITIONS OF ANY KIND, either express or implied.
 * See the License for the specific language governing permissions and
 * limitations under the License.
 */

//#define LOG_NDEBUG 0
#undef LOG_TAG
#define LOG_TAG "Layer"
#define ATRACE_TAG ATRACE_TAG_GRAPHICS

#include <stdlib.h>
#include <stdint.h>
#include <sys/types.h>
#include <math.h>

#include <cutils/compiler.h>
#include <cutils/native_handle.h>
#include <cutils/properties.h>

#include <utils/Errors.h>
#include <utils/Log.h>
#include <utils/NativeHandle.h>
#include <utils/StopWatch.h>
#include <utils/Trace.h>

#include <ui/GraphicBuffer.h>
#include <ui/PixelFormat.h>

#include <gui/BufferItem.h>
#include <gui/Surface.h>

#include "clz.h"
#include "Colorizer.h"
#include "DisplayDevice.h"
#include "Layer.h"
#include "MonitoredProducer.h"
#include "SurfaceFlinger.h"

#include "DisplayHardware/HWComposer.h"

#include "RenderEngine/RenderEngine.h"

#include <mutex>

#define DEBUG_RESIZE    0

namespace android {

// ---------------------------------------------------------------------------

int32_t Layer::sSequence = 1;

Layer::Layer(SurfaceFlinger* flinger, const sp<Client>& client,
        const String8& name, uint32_t w, uint32_t h, uint32_t flags)
    :   contentDirty(false),
        sequence(uint32_t(android_atomic_inc(&sSequence))),
        mFlinger(flinger),
        mTextureName(-1U),
        mPremultipliedAlpha(true),
        mName("unnamed"),
        mFormat(PIXEL_FORMAT_NONE),
        mTransactionFlags(0),
        mPendingStateMutex(),
        mPendingStates(),
        mQueuedFrames(0),
        mSidebandStreamChanged(false),
        mCurrentTransform(0),
        mCurrentScalingMode(NATIVE_WINDOW_SCALING_MODE_FREEZE),
        mOverrideScalingMode(-1),
        mCurrentOpacity(true),
        mCurrentFrameNumber(0),
        mRefreshPending(false),
        mFrameLatencyNeeded(false),
        mFiltering(false),
        mNeedsFiltering(false),
        mMesh(Mesh::TRIANGLE_FAN, 4, 2, 2),
#ifndef USE_HWC2
        mIsGlesComposition(false),
#endif
        mProtectedByApp(false),
        mHasSurface(false),
        mClientRef(client),
        mPotentialCursor(false),
        mQueueItemLock(),
        mQueueItemCondition(),
        mQueueItems(),
        mLastFrameNumberReceived(0),
        mUpdateTexImageFailed(false),
        mAutoRefresh(false),
        mFreezePositionUpdates(false),
        mTransformHint(0)
{
#ifdef USE_HWC2
    ALOGV("Creating Layer %s", name.string());
#endif

    mCurrentCrop.makeInvalid();
    mFlinger->getRenderEngine().genTextures(1, &mTextureName);
    mTexture.init(Texture::TEXTURE_EXTERNAL, mTextureName);

    uint32_t layerFlags = 0;
    if (flags & ISurfaceComposerClient::eHidden)
        layerFlags |= layer_state_t::eLayerHidden;
    if (flags & ISurfaceComposerClient::eOpaque)
        layerFlags |= layer_state_t::eLayerOpaque;
    if (flags & ISurfaceComposerClient::eSecure)
        layerFlags |= layer_state_t::eLayerSecure;

    if (flags & ISurfaceComposerClient::eNonPremultiplied)
        mPremultipliedAlpha = false;

    mName = name;

    mCurrentState.active.w = w;
    mCurrentState.active.h = h;
    mCurrentState.active.transform.set(0, 0);
    mCurrentState.crop.makeInvalid();
    mCurrentState.finalCrop.makeInvalid();
    mCurrentState.z = 0;
#ifdef USE_HWC2
    mCurrentState.alpha = 1.0f;
#else
    mCurrentState.alpha = 0xFF;
#endif
    mCurrentState.blur = 0xFF;
    mCurrentState.layerStack = 0;
    mCurrentState.flags = layerFlags;
    mCurrentState.sequence = 0;
    mCurrentState.requested = mCurrentState.active;
    mCurrentState.color = 0;

    // drawing state & current state are identical
    mDrawingState = mCurrentState;

#ifdef USE_HWC2
    const auto& hwc = flinger->getHwComposer();
    const auto& activeConfig = hwc.getActiveConfig(HWC_DISPLAY_PRIMARY);
    nsecs_t displayPeriod = activeConfig->getVsyncPeriod();
#else
    nsecs_t displayPeriod =
            flinger->getHwComposer().getRefreshPeriod(HWC_DISPLAY_PRIMARY);
#endif
    mFrameTracker.setDisplayRefreshPeriod(displayPeriod);
}

void Layer::onFirstRef() {
    // Creates a custom BufferQueue for SurfaceFlingerConsumer to use
    sp<IGraphicBufferProducer> producer;
    sp<IGraphicBufferConsumer> consumer;
    BufferQueue::createBufferQueue(&producer, &consumer);
    mProducer = new MonitoredProducer(producer, mFlinger);
    mSurfaceFlingerConsumer = new SurfaceFlingerConsumer(consumer, mTextureName,
            this);
    mSurfaceFlingerConsumer->setConsumerUsageBits(getEffectiveUsage(0));
    mSurfaceFlingerConsumer->setContentsChangedListener(this);
    mSurfaceFlingerConsumer->setName(mName);

#ifdef TARGET_DISABLE_TRIPLE_BUFFERING
#warning "disabling triple buffering"
#else
    mProducer->setMaxDequeuedBufferCount(2);
#endif

    const sp<const DisplayDevice> hw(mFlinger->getDefaultDisplayDevice());
    updateTransformHint(hw);
}

Layer::~Layer() {
  sp<Client> c(mClientRef.promote());
    if (c != 0) {
        c->detachLayer(this);
    }

    for (auto& point : mRemoteSyncPoints) {
        point->setTransactionApplied();
    }
    for (auto& point : mLocalSyncPoints) {
        point->setFrameAvailable();
    }
    mFlinger->deleteTextureAsync(mTextureName);
    mFrameTracker.logAndResetStats(mName);
}

// ---------------------------------------------------------------------------
// callbacks
// ---------------------------------------------------------------------------

#ifdef USE_HWC2
void Layer::onLayerDisplayed(const sp<Fence>& releaseFence) {
    if (mHwcLayers.empty()) {
        return;
    }
    mSurfaceFlingerConsumer->setReleaseFence(releaseFence);
}
#else
void Layer::onLayerDisplayed(const sp<const DisplayDevice>& /* hw */,
        HWComposer::HWCLayerInterface* layer) {
    if (layer) {
        layer->onDisplayed();
        mSurfaceFlingerConsumer->setReleaseFence(layer->getAndResetReleaseFence());
    }
}
#endif

void Layer::onFrameAvailable(const BufferItem& item) {
    // Add this buffer from our internal queue tracker
    { // Autolock scope
        Mutex::Autolock lock(mQueueItemLock);

        // Reset the frame number tracker when we receive the first buffer after
        // a frame number reset
        if (item.mFrameNumber == 1) {
            mLastFrameNumberReceived = 0;
        }

        // Ensure that callbacks are handled in order
        while (item.mFrameNumber != mLastFrameNumberReceived + 1) {
            status_t result = mQueueItemCondition.waitRelative(mQueueItemLock,
                    ms2ns(500));
            if (result != NO_ERROR) {
                ALOGE("[%s] Timed out waiting on callback", mName.string());
            }
        }

        mQueueItems.push_back(item);
        android_atomic_inc(&mQueuedFrames);

        // Wake up any pending callbacks
        mLastFrameNumberReceived = item.mFrameNumber;
        mQueueItemCondition.broadcast();
    }

    mFlinger->signalLayerUpdate();
}

void Layer::onFrameReplaced(const BufferItem& item) {
    { // Autolock scope
        Mutex::Autolock lock(mQueueItemLock);

        // Ensure that callbacks are handled in order
        while (item.mFrameNumber != mLastFrameNumberReceived + 1) {
            status_t result = mQueueItemCondition.waitRelative(mQueueItemLock,
                    ms2ns(500));
            if (result != NO_ERROR) {
                ALOGE("[%s] Timed out waiting on callback", mName.string());
            }
        }

        if (mQueueItems.empty()) {
            ALOGE("Can't replace a frame on an empty queue");
            return;
        }
        mQueueItems.editItemAt(mQueueItems.size() - 1) = item;

        // Wake up any pending callbacks
        mLastFrameNumberReceived = item.mFrameNumber;
        mQueueItemCondition.broadcast();
    }
}

void Layer::onSidebandStreamChanged() {
    if (android_atomic_release_cas(false, true, &mSidebandStreamChanged) == 0) {
        // mSidebandStreamChanged was false
        mFlinger->signalLayerUpdate();
    }
}

// called with SurfaceFlinger::mStateLock from the drawing thread after
// the layer has been remove from the current state list (and just before
// it's removed from the drawing state list)
void Layer::onRemoved() {
    mSurfaceFlingerConsumer->abandon();
}

// ---------------------------------------------------------------------------
// set-up
// ---------------------------------------------------------------------------

const String8& Layer::getName() const {
    return mName;
}

status_t Layer::setBuffers( uint32_t w, uint32_t h,
                            PixelFormat format, uint32_t flags)
{
    uint32_t const maxSurfaceDims = min(
            mFlinger->getMaxTextureSize(), mFlinger->getMaxViewportDims());

    // never allow a surface larger than what our underlying GL implementation
    // can handle.
    if ((uint32_t(w)>maxSurfaceDims) || (uint32_t(h)>maxSurfaceDims)) {
        ALOGE("dimensions too large %u x %u", uint32_t(w), uint32_t(h));
        return BAD_VALUE;
    }

    mFormat = format;

    mPotentialCursor = (flags & ISurfaceComposerClient::eCursorWindow) ? true : false;
    mProtectedByApp = (flags & ISurfaceComposerClient::eProtectedByApp) ? true : false;
    mCurrentOpacity = getOpacityForFormat(format);

    mSurfaceFlingerConsumer->setDefaultBufferSize(w, h);
    mSurfaceFlingerConsumer->setDefaultBufferFormat(format);
    mSurfaceFlingerConsumer->setConsumerUsageBits(getEffectiveUsage(0));

    return NO_ERROR;
}

/*
 * The layer handle is just a BBinder object passed to the client
 * (remote process) -- we don't keep any reference on our side such that
 * the dtor is called when the remote side let go of its reference.
 *
 * LayerCleaner ensures that mFlinger->onLayerDestroyed() is called for
 * this layer when the handle is destroyed.
 */
class Layer::Handle : public BBinder, public LayerCleaner {
    public:
        Handle(const sp<SurfaceFlinger>& flinger, const sp<Layer>& layer)
            : LayerCleaner(flinger, layer), owner(layer) {}

        wp<Layer> owner;
};

sp<IBinder> Layer::getHandle() {
    Mutex::Autolock _l(mLock);

    LOG_ALWAYS_FATAL_IF(mHasSurface,
            "Layer::getHandle() has already been called");

    mHasSurface = true;

    return new Handle(mFlinger, this);
}

sp<IGraphicBufferProducer> Layer::getProducer() const {
    return mProducer;
}

// ---------------------------------------------------------------------------
// h/w composer set-up
// ---------------------------------------------------------------------------

Rect Layer::getContentCrop() const {
    // this is the crop rectangle that applies to the buffer
    // itself (as opposed to the window)
    Rect crop;
    if (!mCurrentCrop.isEmpty()) {
        // if the buffer crop is defined, we use that
        crop = mCurrentCrop;
    } else if (mActiveBuffer != NULL) {
        // otherwise we use the whole buffer
        crop = mActiveBuffer->getBounds();
    } else {
        // if we don't have a buffer yet, we use an empty/invalid crop
        crop.makeInvalid();
    }
    return crop;
}

Rect Layer::reduce(const Rect& win, const Region& exclude) const{
    if (CC_LIKELY(exclude.isEmpty())) {
        return win;
    }
    if (exclude.isRect()) {
        return win.reduce(exclude.getBounds());
    }
    return Region(win).subtract(exclude).getBounds();
}

Rect Layer::computeBounds() const {
    const Layer::State& s(getDrawingState());
    return computeBounds(s.activeTransparentRegion);
}

Rect Layer::computeBounds(const Region& activeTransparentRegion) const {
    const Layer::State& s(getDrawingState());
    Rect win(s.active.w, s.active.h);

    if (!s.crop.isEmpty()) {
        win.intersect(s.crop, &win);
    }
    // subtract the transparent region and snap to the bounds
    return reduce(win, activeTransparentRegion);
}

FloatRect Layer::computeCrop(const sp<const DisplayDevice>& hw) const {
    // the content crop is the area of the content that gets scaled to the
    // layer's size.
    FloatRect crop(getContentCrop());

    // the crop is the area of the window that gets cropped, but not
    // scaled in any ways.
    const State& s(getDrawingState());

    // apply the projection's clipping to the window crop in
    // layerstack space, and convert-back to layer space.
    // if there are no window scaling involved, this operation will map to full
    // pixels in the buffer.
    // FIXME: the 3 lines below can produce slightly incorrect clipping when we have
    // a viewport clipping and a window transform. we should use floating point to fix this.

    Rect activeCrop(s.active.w, s.active.h);
    if (!s.crop.isEmpty()) {
        activeCrop = s.crop;
    }

    activeCrop = s.active.transform.transform(activeCrop);
    if (!activeCrop.intersect(hw->getViewport(), &activeCrop)) {
        activeCrop.clear();
    }
    if (!s.finalCrop.isEmpty()) {
        if(!activeCrop.intersect(s.finalCrop, &activeCrop)) {
            activeCrop.clear();
        }
    }
    activeCrop = s.active.transform.inverse().transform(activeCrop);

    // This needs to be here as transform.transform(Rect) computes the
    // transformed rect and then takes the bounding box of the result before
    // returning. This means
    // transform.inverse().transform(transform.transform(Rect)) != Rect
    // in which case we need to make sure the final rect is clipped to the
    // display bounds.
    if (!activeCrop.intersect(Rect(s.active.w, s.active.h), &activeCrop)) {
        activeCrop.clear();
    }

    // subtract the transparent region and snap to the bounds
    activeCrop = reduce(activeCrop, s.activeTransparentRegion);

    // Transform the window crop to match the buffer coordinate system,
    // which means using the inverse of the current transform set on the
    // SurfaceFlingerConsumer.
    uint32_t invTransform = mCurrentTransform;
    if (mSurfaceFlingerConsumer->getTransformToDisplayInverse()) {
        /*
         * the code below applies the primary display's inverse transform to the
         * buffer
         */
        uint32_t invTransformOrient =
                DisplayDevice::getPrimaryDisplayOrientationTransform();
        // calculate the inverse transform
        if (invTransformOrient & NATIVE_WINDOW_TRANSFORM_ROT_90) {
            invTransformOrient ^= NATIVE_WINDOW_TRANSFORM_FLIP_V |
                    NATIVE_WINDOW_TRANSFORM_FLIP_H;
        }
        // and apply to the current transform
        invTransform = (Transform(invTransformOrient) * Transform(invTransform))
                .getOrientation();
    }

    int winWidth = s.active.w;
    int winHeight = s.active.h;
    if (invTransform & NATIVE_WINDOW_TRANSFORM_ROT_90) {
        // If the activeCrop has been rotate the ends are rotated but not
        // the space itself so when transforming ends back we can't rely on
        // a modification of the axes of rotation. To account for this we
        // need to reorient the inverse rotation in terms of the current
        // axes of rotation.
        bool is_h_flipped = (invTransform & NATIVE_WINDOW_TRANSFORM_FLIP_H) != 0;
        bool is_v_flipped = (invTransform & NATIVE_WINDOW_TRANSFORM_FLIP_V) != 0;
        if (is_h_flipped == is_v_flipped) {
            invTransform ^= NATIVE_WINDOW_TRANSFORM_FLIP_V |
                    NATIVE_WINDOW_TRANSFORM_FLIP_H;
        }
        winWidth = s.active.h;
        winHeight = s.active.w;
    }
    const Rect winCrop = activeCrop.transform(
            invTransform, s.active.w, s.active.h);

    // below, crop is intersected with winCrop expressed in crop's coordinate space
    float xScale = crop.getWidth()  / float(winWidth);
    float yScale = crop.getHeight() / float(winHeight);

    float insetL = winCrop.left                 * xScale;
    float insetT = winCrop.top                  * yScale;
    float insetR = (winWidth - winCrop.right )  * xScale;
    float insetB = (winHeight - winCrop.bottom) * yScale;

    crop.left   += insetL;
    crop.top    += insetT;
    crop.right  -= insetR;
    crop.bottom -= insetB;

    return crop;
}

#ifdef USE_HWC2
void Layer::setGeometry(const sp<const DisplayDevice>& displayDevice)
#else
void Layer::setGeometry(
    const sp<const DisplayDevice>& hw,
        HWComposer::HWCLayerInterface& layer)
#endif
{
#ifdef USE_HWC2
    const auto hwcId = displayDevice->getHwcDisplayId();
    auto& hwcInfo = mHwcLayers[hwcId];
#else
    layer.setDefaultState();
#endif

    // enable this layer
#ifdef USE_HWC2
    hwcInfo.forceClientComposition = false;

    if (isSecure() && !displayDevice->isSecure()) {
        hwcInfo.forceClientComposition = true;
    }

    auto& hwcLayer = hwcInfo.layer;
#else
    layer.setSkip(false);

    if (isSecure() && !hw->isSecure()) {
        layer.setSkip(true);
    }
#endif

    // this gives us only the "orientation" component of the transform
    const State& s(getDrawingState());
#ifdef USE_HWC2
    if (!isOpaque(s) || s.alpha != 1.0f) {
        auto blendMode = mPremultipliedAlpha ?
                HWC2::BlendMode::Premultiplied : HWC2::BlendMode::Coverage;
        auto error = hwcLayer->setBlendMode(blendMode);
        ALOGE_IF(error != HWC2::Error::None, "[%s] Failed to set blend mode %s:"
                " %s (%d)", mName.string(), to_string(blendMode).c_str(),
                to_string(error).c_str(), static_cast<int32_t>(error));
    }
#else
#if defined(QTI_BSP) && !defined(QCOM_BSP_LEGACY)
    if (!isOpaque(s)) {
#else
    if (!isOpaque(s) || s.alpha != 0xFF) {
#endif
        layer.setBlending(mPremultipliedAlpha ?
                HWC_BLENDING_PREMULT :
                HWC_BLENDING_COVERAGE);
    }
#endif

    // apply the layer's transform, followed by the display's global transform
    // here we're guaranteed that the layer's transform preserves rects
    Region activeTransparentRegion(s.activeTransparentRegion);
    if (!s.crop.isEmpty()) {
        Rect activeCrop(s.crop);
        activeCrop = s.active.transform.transform(activeCrop);
#ifdef USE_HWC2
        if(!activeCrop.intersect(displayDevice->getViewport(), &activeCrop)) {
#else
        if(!activeCrop.intersect(hw->getViewport(), &activeCrop)) {
#endif
            activeCrop.clear();
        }
        activeCrop = s.active.transform.inverse().transform(activeCrop, true);
        // This needs to be here as transform.transform(Rect) computes the
        // transformed rect and then takes the bounding box of the result before
        // returning. This means
        // transform.inverse().transform(transform.transform(Rect)) != Rect
        // in which case we need to make sure the final rect is clipped to the
        // display bounds.
        if(!activeCrop.intersect(Rect(s.active.w, s.active.h), &activeCrop)) {
            activeCrop.clear();
        }
        // mark regions outside the crop as transparent
        activeTransparentRegion.orSelf(Rect(0, 0, s.active.w, activeCrop.top));
        activeTransparentRegion.orSelf(Rect(0, activeCrop.bottom,
                s.active.w, s.active.h));
        activeTransparentRegion.orSelf(Rect(0, activeCrop.top,
                activeCrop.left, activeCrop.bottom));
        activeTransparentRegion.orSelf(Rect(activeCrop.right, activeCrop.top,
                s.active.w, activeCrop.bottom));
    }
    Rect frame(s.active.transform.transform(computeBounds(activeTransparentRegion)));
    if (!s.finalCrop.isEmpty()) {
        if(!frame.intersect(s.finalCrop, &frame)) {
            frame.clear();
        }
    }
#ifdef USE_HWC2
    if (!frame.intersect(displayDevice->getViewport(), &frame)) {
        frame.clear();
    }
    const Transform& tr(displayDevice->getTransform());
    Rect transformedFrame = tr.transform(frame);
    auto error = hwcLayer->setDisplayFrame(transformedFrame);
    ALOGE_IF(error != HWC2::Error::None, "[%s] Failed to set display frame "
            "[%d, %d, %d, %d]: %s (%d)", mName.string(), transformedFrame.left,
            transformedFrame.top, transformedFrame.right,
            transformedFrame.bottom, to_string(error).c_str(),
            static_cast<int32_t>(error));

    FloatRect sourceCrop = computeCrop(displayDevice);
    error = hwcLayer->setSourceCrop(sourceCrop);
    ALOGE_IF(error != HWC2::Error::None, "[%s] Failed to set source crop "
            "[%.3f, %.3f, %.3f, %.3f]: %s (%d)", mName.string(),
            sourceCrop.left, sourceCrop.top, sourceCrop.right,
            sourceCrop.bottom, to_string(error).c_str(),
            static_cast<int32_t>(error));

    error = hwcLayer->setPlaneAlpha(s.alpha);
    ALOGE_IF(error != HWC2::Error::None, "[%s] Failed to set plane alpha %.3f: "
            "%s (%d)", mName.string(), s.alpha, to_string(error).c_str(),
            static_cast<int32_t>(error));

    error = hwcLayer->setZOrder(s.z);
    ALOGE_IF(error != HWC2::Error::None, "[%s] Failed to set Z %u: %s (%d)",
            mName.string(), s.z, to_string(error).c_str(),
            static_cast<int32_t>(error));
#else
    if (!frame.intersect(hw->getViewport(), &frame)) {
        frame.clear();
    }
    const Transform& tr(hw->getTransform());
    layer.setFrame(tr.transform(frame));
    setPosition(hw, layer, s);
    layer.setCrop(computeCrop(hw));
    layer.setPlaneAlpha(s.alpha);
#endif

    /*
     * Transformations are applied in this order:
     * 1) buffer orientation/flip/mirror
     * 2) state transformation (window manager)
     * 3) layer orientation (screen orientation)
     * (NOTE: the matrices are multiplied in reverse order)
     */

    const Transform bufferOrientation(mCurrentTransform);
    Transform transform(tr * s.active.transform * bufferOrientation);

    if (mSurfaceFlingerConsumer->getTransformToDisplayInverse()) {
        /*
         * the code below applies the primary display's inverse transform to the
         * buffer
         */
        uint32_t invTransform =
                DisplayDevice::getPrimaryDisplayOrientationTransform();
        // calculate the inverse transform
        if (invTransform & NATIVE_WINDOW_TRANSFORM_ROT_90) {
            invTransform ^= NATIVE_WINDOW_TRANSFORM_FLIP_V |
                    NATIVE_WINDOW_TRANSFORM_FLIP_H;
        }
        // and apply to the current transform
        transform = Transform(invTransform) * transform;
    }

    // this gives us only the "orientation" component of the transform
    const uint32_t orientation = transform.getOrientation();
#ifdef USE_HWC2
    if (orientation & Transform::ROT_INVALID) {
        // we can only handle simple transformation
        hwcInfo.forceClientComposition = true;
    } else {
        auto transform = static_cast<HWC2::Transform>(orientation);
        auto error = hwcLayer->setTransform(transform);
        ALOGE_IF(error != HWC2::Error::None, "[%s] Failed to set transform %s: "
                "%s (%d)", mName.string(), to_string(transform).c_str(),
                to_string(error).c_str(), static_cast<int32_t>(error));
    }
#else
    if (orientation & Transform::ROT_INVALID) {
        // we can only handle simple transformation
        layer.setSkip(true);
    } else {
        layer.setTransform(orientation);
    }
#endif
}

#ifdef USE_HWC2
void Layer::forceClientComposition(int32_t hwcId) {
    if (mHwcLayers.count(hwcId) == 0) {
        ALOGE("forceClientComposition: no HWC layer found (%d)", hwcId);
        return;
    }

    mHwcLayers[hwcId].forceClientComposition = true;
}
#endif

#ifdef USE_HWC2
void Layer::setPerFrameData(const sp<const DisplayDevice>& displayDevice) {
    // Apply this display's projection's viewport to the visible region
    // before giving it to the HWC HAL.
    const Transform& tr = displayDevice->getTransform();
    const auto& viewport = displayDevice->getViewport();
    Region visible = tr.transform(visibleRegion.intersect(viewport));
    auto hwcId = displayDevice->getHwcDisplayId();
    auto& hwcLayer = mHwcLayers[hwcId].layer;
    auto error = hwcLayer->setVisibleRegion(visible);
    if (error != HWC2::Error::None) {
        ALOGE("[%s] Failed to set visible region: %s (%d)", mName.string(),
                to_string(error).c_str(), static_cast<int32_t>(error));
        visible.dump(LOG_TAG);
    }

    error = hwcLayer->setSurfaceDamage(surfaceDamageRegion);
    if (error != HWC2::Error::None) {
        ALOGE("[%s] Failed to set surface damage: %s (%d)", mName.string(),
                to_string(error).c_str(), static_cast<int32_t>(error));
        surfaceDamageRegion.dump(LOG_TAG);
    }

    // Sideband layers
    if (mSidebandStream.get()) {
        setCompositionType(hwcId, HWC2::Composition::Sideband);
        ALOGV("[%s] Requesting Sideband composition", mName.string());
        error = hwcLayer->setSidebandStream(mSidebandStream->handle());
        if (error != HWC2::Error::None) {
            ALOGE("[%s] Failed to set sideband stream %p: %s (%d)",
                    mName.string(), mSidebandStream->handle(),
                    to_string(error).c_str(), static_cast<int32_t>(error));
        }
        return;
    }

    // Client layers
    if (mHwcLayers[hwcId].forceClientComposition ||
            (mActiveBuffer != nullptr && mActiveBuffer->handle == nullptr)) {
        ALOGV("[%s] Requesting Client composition", mName.string());
        setCompositionType(hwcId, HWC2::Composition::Client);
<<<<<<< HEAD
#ifndef USE_HWC2
        error = hwcLayer->setBuffer(nullptr, Fence::NO_FENCE);
=======
        return;
    }

    // SolidColor layers
    if (mActiveBuffer == nullptr) {
        setCompositionType(hwcId, HWC2::Composition::SolidColor);

        // For now, we only support black for DimLayer
        error = hwcLayer->setColor({0, 0, 0, 255});
        if (error != HWC2::Error::None) {
            ALOGE("[%s] Failed to set color: %s (%d)", mName.string(),
                    to_string(error).c_str(), static_cast<int32_t>(error));
        }

        // Clear out the transform, because it doesn't make sense absent a
        // source buffer
        error = hwcLayer->setTransform(HWC2::Transform::None);
>>>>>>> a23cc82b
        if (error != HWC2::Error::None) {
            ALOGE("[%s] Failed to clear transform: %s (%d)", mName.string(),
                    to_string(error).c_str(), static_cast<int32_t>(error));
        }
<<<<<<< HEAD
#endif
        return;
    }

    // SolidColor layers
    if (mActiveBuffer == nullptr) {
        setCompositionType(hwcId, HWC2::Composition::SolidColor);

        // For now, we only support black for DimLayer
        error = hwcLayer->setColor({0, 0, 0, 255});
        if (error != HWC2::Error::None) {
            ALOGE("[%s] Failed to set color: %s (%d)", mName.string(),
                    to_string(error).c_str(), static_cast<int32_t>(error));
        }

        // Clear out the transform, because it doesn't make sense absent a
        // source buffer
        error = hwcLayer->setTransform(HWC2::Transform::None);
        if (error != HWC2::Error::None) {
            ALOGE("[%s] Failed to clear transform: %s (%d)", mName.string(),
                    to_string(error).c_str(), static_cast<int32_t>(error));
        }
=======
>>>>>>> a23cc82b

        return;
    }

    // Device or Cursor layers
    if (mPotentialCursor) {
        ALOGV("[%s] Requesting Cursor composition", mName.string());
        setCompositionType(hwcId, HWC2::Composition::Cursor);
    } else {
        ALOGV("[%s] Requesting Device composition", mName.string());
        setCompositionType(hwcId, HWC2::Composition::Device);
    }

    auto acquireFence = mSurfaceFlingerConsumer->getCurrentFence();
    error = hwcLayer->setBuffer(mActiveBuffer->handle, acquireFence);
    if (error != HWC2::Error::None) {
        ALOGE("[%s] Failed to set buffer %p: %s (%d)", mName.string(),
                mActiveBuffer->handle, to_string(error).c_str(),
                static_cast<int32_t>(error));
    }
}
#else
void Layer::setPerFrameData(const sp<const DisplayDevice>& hw,
        HWComposer::HWCLayerInterface& layer) {
    // we have to set the visible region on every frame because
    // we currently free it during onLayerDisplayed(), which is called
    // after HWComposer::commit() -- every frame.
    // Apply this display's projection's viewport to the visible region
    // before giving it to the HWC HAL.
    const Transform& tr = hw->getTransform();
    Region visible = tr.transform(visibleRegion.intersect(hw->getViewport()));
    layer.setVisibleRegionScreen(visible);
    layer.setSurfaceDamage(surfaceDamageRegion);
    mIsGlesComposition = (layer.getCompositionType() == HWC_FRAMEBUFFER);

    if (mSidebandStream.get()) {
        layer.setSidebandStream(mSidebandStream);
    } else {
        // NOTE: buffer can be NULL if the client never drew into this
        // layer yet, or if we ran out of memory
        layer.setBuffer(mActiveBuffer);
    }
}
#endif

#ifdef USE_HWC2
void Layer::updateCursorPosition(const sp<const DisplayDevice>& displayDevice) {
    auto hwcId = displayDevice->getHwcDisplayId();
    if (mHwcLayers.count(hwcId) == 0 ||
            getCompositionType(hwcId) != HWC2::Composition::Cursor) {
        return;
    }

    // This gives us only the "orientation" component of the transform
    const State& s(getCurrentState());

    // Apply the layer's transform, followed by the display's global transform
    // Here we're guaranteed that the layer's transform preserves rects
    Rect win(s.active.w, s.active.h);
    if (!s.crop.isEmpty()) {
        win.intersect(s.crop, &win);
    }
    // Subtract the transparent region and snap to the bounds
    Rect bounds = reduce(win, s.activeTransparentRegion);
    Rect frame(s.active.transform.transform(bounds));
    frame.intersect(displayDevice->getViewport(), &frame);
    if (!s.finalCrop.isEmpty()) {
        frame.intersect(s.finalCrop, &frame);
    }
    auto& displayTransform(displayDevice->getTransform());
    auto position = displayTransform.transform(frame);

    auto error = mHwcLayers[hwcId].layer->setCursorPosition(position.left,
            position.top);
    ALOGE_IF(error != HWC2::Error::None, "[%s] Failed to set cursor position "
            "to (%d, %d): %s (%d)", mName.string(), position.left,
            position.top, to_string(error).c_str(),
            static_cast<int32_t>(error));
}
#else
void Layer::setAcquireFence(const sp<const DisplayDevice>& /* hw */,
        HWComposer::HWCLayerInterface& layer) {
    int fenceFd = -1;

    // TODO: there is a possible optimization here: we only need to set the
    // acquire fence the first time a new buffer is acquired on EACH display.

    if (layer.getCompositionType() == HWC_OVERLAY || layer.getCompositionType() == HWC_CURSOR_OVERLAY) {
        sp<Fence> fence = mSurfaceFlingerConsumer->getCurrentFence();
        if (fence->isValid()) {
            fenceFd = fence->dup();
            if (fenceFd == -1) {
                ALOGW("failed to dup layer fence, skipping sync: %d", errno);
            }
        }
    }
    setAcquiredFenceIfBlit(fenceFd, layer);
    layer.setAcquireFenceFd(fenceFd);
}

Rect Layer::getPosition(
    const sp<const DisplayDevice>& hw)
{
    // this gives us only the "orientation" component of the transform
    const State& s(getCurrentState());

    // apply the layer's transform, followed by the display's global transform
    // here we're guaranteed that the layer's transform preserves rects
    Rect win(s.active.w, s.active.h);
    if (!s.crop.isEmpty()) {
        win.intersect(s.crop, &win);
    }
    // subtract the transparent region and snap to the bounds
    Rect bounds = reduce(win, s.activeTransparentRegion);
    Rect frame(s.active.transform.transform(bounds));
    frame.intersect(hw->getViewport(), &frame);
    if (!s.finalCrop.isEmpty()) {
        frame.intersect(s.finalCrop, &frame);
    }
    const Transform& tr(hw->getTransform());
    return Rect(tr.transform(frame));
}
#endif

// ---------------------------------------------------------------------------
// drawing...
// ---------------------------------------------------------------------------

void Layer::draw(const sp<const DisplayDevice>& hw, const Region& clip) {
    onDraw(hw, clip, false);
}

void Layer::draw(const sp<const DisplayDevice>& hw,
        bool useIdentityTransform) {
    onDraw(hw, Region(hw->bounds()), useIdentityTransform);
}

void Layer::draw(const sp<const DisplayDevice>& hw) {
    onDraw(hw, Region(hw->bounds()), false);
}

void Layer::onDraw(const sp<const DisplayDevice>& hw, const Region& clip,
        bool useIdentityTransform)
{
    ATRACE_CALL();

    if (CC_UNLIKELY(mActiveBuffer == 0)) {
        // the texture has not been created yet, this Layer has
        // in fact never been drawn into. This happens frequently with
        // SurfaceView because the WindowManager can't know when the client
        // has drawn the first time.

        // If there is nothing under us, we paint the screen in black, otherwise
        // we just skip this update.

        // figure out if there is something below us
        Region under;
        const SurfaceFlinger::LayerVector& drawingLayers(
                mFlinger->mDrawingState.layersSortedByZ);
        const size_t count = drawingLayers.size();
        for (size_t i=0 ; i<count ; ++i) {
            const sp<Layer>& layer(drawingLayers[i]);
            if (layer.get() == static_cast<Layer const*>(this))
                break;
            under.orSelf( hw->getTransform().transform(layer->visibleRegion) );
        }
        // if not everything below us is covered, we plug the holes!
        Region holes(clip.subtract(under));
        if (!holes.isEmpty()) {
            clearWithOpenGL(hw, holes, 0, 0, 0, 1);
        }
        return;
    }

    // Bind the current buffer to the GL texture, and wait for it to be
    // ready for us to draw into.
    status_t err = mSurfaceFlingerConsumer->bindTextureImage();
    if (err != NO_ERROR) {
        ALOGW("onDraw: bindTextureImage failed (err=%d)", err);
        // Go ahead and draw the buffer anyway; no matter what we do the screen
        // is probably going to have something visibly wrong.
    }

    bool blackOutLayer = isProtected() || (isSecure() && !hw->isSecure());

    RenderEngine& engine(mFlinger->getRenderEngine());

    if (!blackOutLayer ||
            ((hw->getDisplayType() == HWC_DISPLAY_PRIMARY) && canAllowGPUForProtected())) {
        // TODO: we could be more subtle with isFixedSize()
        const bool useFiltering = getFiltering() || needsFiltering(hw) || isFixedSize();

        // Query the texture matrix given our current filtering mode.
        float textureMatrix[16];
        mSurfaceFlingerConsumer->setFilteringEnabled(useFiltering);
        mSurfaceFlingerConsumer->getTransformMatrix(textureMatrix);

        if (mSurfaceFlingerConsumer->getTransformToDisplayInverse()) {

            /*
             * the code below applies the primary display's inverse transform to
             * the texture transform
             */

            // create a 4x4 transform matrix from the display transform flags
            const mat4 flipH(-1,0,0,0,  0,1,0,0, 0,0,1,0, 1,0,0,1);
            const mat4 flipV( 1,0,0,0, 0,-1,0,0, 0,0,1,0, 0,1,0,1);
            const mat4 rot90( 0,1,0,0, -1,0,0,0, 0,0,1,0, 1,0,0,1);

            mat4 tr;
            uint32_t transform =
                    DisplayDevice::getPrimaryDisplayOrientationTransform();
            if (transform & NATIVE_WINDOW_TRANSFORM_ROT_90)
                tr = tr * rot90;
            if (transform & NATIVE_WINDOW_TRANSFORM_FLIP_H)
                tr = tr * flipH;
            if (transform & NATIVE_WINDOW_TRANSFORM_FLIP_V)
                tr = tr * flipV;

            // calculate the inverse
            tr = inverse(tr);

            // and finally apply it to the original texture matrix
            const mat4 texTransform(mat4(static_cast<const float*>(textureMatrix)) * tr);
            memcpy(textureMatrix, texTransform.asArray(), sizeof(textureMatrix));
        }

        // Set things up for texturing.
        mTexture.setDimensions(mActiveBuffer->getWidth(), mActiveBuffer->getHeight());
        mTexture.setFiltering(useFiltering);
        mTexture.setMatrix(textureMatrix);

        engine.setupLayerTexturing(mTexture);
    } else {
        engine.setupLayerBlackedOut();
    }
    drawWithOpenGL(hw, clip, useIdentityTransform);
    engine.disableTexturing();
}


void Layer::clearWithOpenGL(const sp<const DisplayDevice>& hw,
        const Region& /* clip */, float red, float green, float blue,
        float alpha) const
{
    RenderEngine& engine(mFlinger->getRenderEngine());
    computeGeometry(hw, mMesh, false);
    engine.setupFillWithColor(red, green, blue, alpha);
    engine.drawMesh(mMesh);
}

void Layer::clearWithOpenGL(
        const sp<const DisplayDevice>& hw, const Region& clip) const {
    clearWithOpenGL(hw, clip, 0,0,0,0);
}

void Layer::handleOpenGLDraw(const sp<const DisplayDevice>& /* hw */,
            Mesh& mesh) const {
    const State& s(getDrawingState());
    RenderEngine& engine(mFlinger->getRenderEngine());

    engine.setupLayerBlending(mPremultipliedAlpha, isOpaque(s), s.alpha);
    engine.drawMesh(mesh);
    engine.disableBlending();
}

void Layer::drawWithOpenGL(const sp<const DisplayDevice>& hw,
        const Region& /* clip */, bool useIdentityTransform) const {
    const State& s(getDrawingState());

    computeGeometry(hw, mMesh, useIdentityTransform);

    /*
     * NOTE: the way we compute the texture coordinates here produces
     * different results than when we take the HWC path -- in the later case
     * the "source crop" is rounded to texel boundaries.
     * This can produce significantly different results when the texture
     * is scaled by a large amount.
     *
     * The GL code below is more logical (imho), and the difference with
     * HWC is due to a limitation of the HWC API to integers -- a question
     * is suspend is whether we should ignore this problem or revert to
     * GL composition when a buffer scaling is applied (maybe with some
     * minimal value)? Or, we could make GL behave like HWC -- but this feel
     * like more of a hack.
     */
#ifdef QTI_BSP
    Rect win(s.active.w, s.active.h);

    if (!s.crop.isEmpty()) {
        win = s.crop;
    }

    win = s.active.transform.transform(win);
    win.intersect(hw->getViewport(), &win);
    win = s.active.transform.inverse().transform(win);
    win.intersect(Rect(s.active.w, s.active.h), &win);
    win = reduce(win, s.activeTransparentRegion);
#else
    Rect win(computeBounds());

    if (!s.finalCrop.isEmpty()) {
        win = s.active.transform.transform(win);
        if (!win.intersect(s.finalCrop, &win)) {
            win.clear();
        }
        win = s.active.transform.inverse().transform(win);
        if (!win.intersect(computeBounds(), &win)) {
            win.clear();
        }
    }
#endif
    float left   = float(win.left)   / float(s.active.w);
    float top    = float(win.top)    / float(s.active.h);
    float right  = float(win.right)  / float(s.active.w);
    float bottom = float(win.bottom) / float(s.active.h);

    // TODO: we probably want to generate the texture coords with the mesh
    // here we assume that we only have 4 vertices
    Mesh::VertexArray<vec2> texCoords(mMesh.getTexCoordArray<vec2>());
    texCoords[0] = vec2(left, 1.0f - top);
    texCoords[1] = vec2(left, 1.0f - bottom);
    texCoords[2] = vec2(right, 1.0f - bottom);
    texCoords[3] = vec2(right, 1.0f - top);

    handleOpenGLDraw(hw, mMesh);
}

#ifdef USE_HWC2
void Layer::setCompositionType(int32_t hwcId, HWC2::Composition type,
        bool callIntoHwc) {
    if (mHwcLayers.count(hwcId) == 0) {
        ALOGE("setCompositionType called without a valid HWC layer");
        return;
    }
    auto& hwcInfo = mHwcLayers[hwcId];
    auto& hwcLayer = hwcInfo.layer;
    ALOGV("setCompositionType(%" PRIx64 ", %s, %d)", hwcLayer->getId(),
            to_string(type).c_str(), static_cast<int>(callIntoHwc));
    if (hwcInfo.compositionType != type) {
        ALOGV("    actually setting");
        hwcInfo.compositionType = type;
        if (callIntoHwc) {
            auto error = hwcLayer->setCompositionType(type);
            ALOGE_IF(error != HWC2::Error::None, "[%s] Failed to set "
                    "composition type %s: %s (%d)", mName.string(),
                    to_string(type).c_str(), to_string(error).c_str(),
                    static_cast<int32_t>(error));
        }
    }
}

HWC2::Composition Layer::getCompositionType(int32_t hwcId) const {
    if (hwcId == DisplayDevice::DISPLAY_ID_INVALID) {
        // If we're querying the composition type for a display that does not
        // have a HWC counterpart, then it will always be Client
        return HWC2::Composition::Client;
    }
    if (mHwcLayers.count(hwcId) == 0) {
        ALOGE("getCompositionType called with an invalid HWC layer");
        return HWC2::Composition::Invalid;
    }
    return mHwcLayers.at(hwcId).compositionType;
}

void Layer::setClearClientTarget(int32_t hwcId, bool clear) {
    if (mHwcLayers.count(hwcId) == 0) {
        ALOGE("setClearClientTarget called without a valid HWC layer");
        return;
    }
    mHwcLayers[hwcId].clearClientTarget = clear;
}

bool Layer::getClearClientTarget(int32_t hwcId) const {
    if (mHwcLayers.count(hwcId) == 0) {
        ALOGE("getClearClientTarget called without a valid HWC layer");
        return false;
    }
    return mHwcLayers.at(hwcId).clearClientTarget;
}
#endif

uint32_t Layer::getProducerStickyTransform() const {
    int producerStickyTransform = 0;
    int ret = mProducer->query(NATIVE_WINDOW_STICKY_TRANSFORM, &producerStickyTransform);
    if (ret != OK) {
        ALOGW("%s: Error %s (%d) while querying window sticky transform.", __FUNCTION__,
                strerror(-ret), ret);
        return 0;
    }
    return static_cast<uint32_t>(producerStickyTransform);
}

bool Layer::latchUnsignaledBuffers() {
    static bool propertyLoaded = false;
    static bool latch = false;
    static std::mutex mutex;
    std::lock_guard<std::mutex> lock(mutex);
    if (!propertyLoaded) {
        char value[PROPERTY_VALUE_MAX] = {};
        property_get("debug.sf.latch_unsignaled", value, "0");
        latch = atoi(value);
        propertyLoaded = true;
    }
    return latch;
}

uint64_t Layer::getHeadFrameNumber() const {
    Mutex::Autolock lock(mQueueItemLock);
    if (!mQueueItems.empty()) {
        return mQueueItems[0].mFrameNumber;
    } else {
        return mCurrentFrameNumber;
    }
}

bool Layer::headFenceHasSignaled() const {
#ifdef USE_HWC2
    if (latchUnsignaledBuffers()) {
        return true;
    }

    Mutex::Autolock lock(mQueueItemLock);
    if (mQueueItems.empty()) {
        return true;
    }
    if (mQueueItems[0].mIsDroppable) {
        // Even though this buffer's fence may not have signaled yet, it could
        // be replaced by another buffer before it has a chance to, which means
        // that it's possible to get into a situation where a buffer is never
        // able to be latched. To avoid this, grab this buffer anyway.
        return true;
    }
    return mQueueItems[0].mFence->getSignalTime() != INT64_MAX;
#else
    return true;
#endif
}

bool Layer::addSyncPoint(const std::shared_ptr<SyncPoint>& point) {
    if (point->getFrameNumber() <= mCurrentFrameNumber) {
        // Don't bother with a SyncPoint, since we've already latched the
        // relevant frame
        return false;
    }

    Mutex::Autolock lock(mLocalSyncPointMutex);
    mLocalSyncPoints.push_back(point);
    return true;
}

void Layer::setFiltering(bool filtering) {
    mFiltering = filtering;
}

bool Layer::getFiltering() const {
    return mFiltering;
}

// As documented in libhardware header, formats in the range
// 0x100 - 0x1FF are specific to the HAL implementation, and
// are known to have no alpha channel
// TODO: move definition for device-specific range into
// hardware.h, instead of using hard-coded values here.
#define HARDWARE_IS_DEVICE_FORMAT(f) ((f) >= 0x100 && (f) <= 0x1FF)

bool Layer::getOpacityForFormat(uint32_t format) {
    if (HARDWARE_IS_DEVICE_FORMAT(format)) {
        return true;
    }
    switch (format) {
        case HAL_PIXEL_FORMAT_RGBA_8888:
        case HAL_PIXEL_FORMAT_BGRA_8888:
            return false;
    }
    // in all other case, we have no blending (also for unknown formats)
    return true;
}

// ----------------------------------------------------------------------------
// local state
// ----------------------------------------------------------------------------

static void boundPoint(vec2* point, const Rect& crop) {
    if (point->x < crop.left) {
        point->x = crop.left;
    }
    if (point->x > crop.right) {
        point->x = crop.right;
    }
    if (point->y < crop.top) {
        point->y = crop.top;
    }
    if (point->y > crop.bottom) {
        point->y = crop.bottom;
    }
}

void Layer::computeGeometry(const sp<const DisplayDevice>& hw, Mesh& mesh,
        bool useIdentityTransform) const
{
    const Layer::State& s(getDrawingState());
    const Transform tr(hw->getTransform());
    const uint32_t hw_h = hw->getHeight();
    Rect win(s.active.w, s.active.h);
    if (!s.crop.isEmpty()) {
        win.intersect(s.crop, &win);
    }
#ifdef QTI_BSP
    win = s.active.transform.transform(win);
    win.intersect(hw->getViewport(), &win);
    win = s.active.transform.inverse().transform(win);
    win.intersect(Rect(s.active.w, s.active.h), &win);
    win = reduce(win, s.activeTransparentRegion);

    const Transform bufferOrientation(mCurrentTransform);
    Transform transform(tr * s.active.transform * bufferOrientation);
    if (mSurfaceFlingerConsumer->getTransformToDisplayInverse()) {
        uint32_t invTransform =  DisplayDevice::getPrimaryDisplayOrientationTransform();
         if (invTransform & NATIVE_WINDOW_TRANSFORM_ROT_90) {
              invTransform ^= NATIVE_WINDOW_TRANSFORM_FLIP_V |
                      NATIVE_WINDOW_TRANSFORM_FLIP_H;
         }
          transform = Transform(invTransform) * transform;
    }
    const uint32_t orientation = transform.getOrientation();
    if (!(orientation | mCurrentTransform | mTransformHint)) {
        if (!useIdentityTransform) {
            win = s.active.transform.transform(win);
            win.intersect(hw->getViewport(), &win);
        }
    }
#else
    win = reduce(win, s.activeTransparentRegion);
#endif



    // subtract the transparent region and snap to the bounds

    vec2 lt = vec2(win.left, win.top);
    vec2 lb = vec2(win.left, win.bottom);
    vec2 rb = vec2(win.right, win.bottom);
    vec2 rt = vec2(win.right, win.top);

    if (!useIdentityTransform) {
#ifdef QTI_BSP
        if (orientation | mCurrentTransform | mTransformHint) {
            lt = s.active.transform.transform(lt);
            lb = s.active.transform.transform(lb);
            rb = s.active.transform.transform(rb);
            rt = s.active.transform.transform(rt);
        }
#else
            lt = s.active.transform.transform(lt);
            lb = s.active.transform.transform(lb);
            rb = s.active.transform.transform(rb);
            rt = s.active.transform.transform(rt);
#endif
    }
    if (!s.finalCrop.isEmpty()) {
        boundPoint(&lt, s.finalCrop);
        boundPoint(&lb, s.finalCrop);
        boundPoint(&rb, s.finalCrop);
        boundPoint(&rt, s.finalCrop);
    }

    Mesh::VertexArray<vec2> position(mesh.getPositionArray<vec2>());
    position[0] = tr.transform(lt);
    position[1] = tr.transform(lb);
    position[2] = tr.transform(rb);
    position[3] = tr.transform(rt);
    for (size_t i=0 ; i<4 ; i++) {
        position[i].y = hw_h - position[i].y;
    }
}

bool Layer::isOpaque(const Layer::State& s) const
{
    // if we don't have a buffer yet, we're translucent regardless of the
    // layer's opaque flag.
    if (mActiveBuffer == 0) {
        return false;
    }

    // if the layer has the opaque flag, then we're always opaque,
    // otherwise we use the current buffer's format.
    return ((s.flags & layer_state_t::eLayerOpaque) != 0) || mCurrentOpacity;
}

bool Layer::isSecure() const
{
    const Layer::State& s(mDrawingState);
    return (s.flags & layer_state_t::eLayerSecure);
}

bool Layer::isProtected() const
{
    const sp<GraphicBuffer>& activeBuffer(mActiveBuffer);
    return (activeBuffer != 0) &&
            (activeBuffer->getUsage() & GRALLOC_USAGE_PROTECTED);
}

bool Layer::isFixedSize() const {
    return getEffectiveScalingMode() != NATIVE_WINDOW_SCALING_MODE_FREEZE;
}

bool Layer::isCropped() const {
    return !mCurrentCrop.isEmpty();
}

bool Layer::needsFiltering(const sp<const DisplayDevice>& hw) const {
    return mNeedsFiltering || hw->needsFiltering();
}

void Layer::setVisibleRegion(const Region& visibleRegion) {
    // always called from main thread
    this->visibleRegion = visibleRegion;
}

void Layer::setCoveredRegion(const Region& coveredRegion) {
    // always called from main thread
    this->coveredRegion = coveredRegion;
}

void Layer::setVisibleNonTransparentRegion(const Region&
        setVisibleNonTransparentRegion) {
    // always called from main thread
    this->visibleNonTransparentRegion = setVisibleNonTransparentRegion;
}

// ----------------------------------------------------------------------------
// transaction
// ----------------------------------------------------------------------------

void Layer::pushPendingState() {
    if (!mCurrentState.modified) {
        return;
    }

    // If this transaction is waiting on the receipt of a frame, generate a sync
    // point and send it to the remote layer.
    if (mCurrentState.handle != nullptr) {
        sp<IBinder> strongBinder = mCurrentState.handle.promote();
        sp<Handle> handle = nullptr;
        sp<Layer> handleLayer = nullptr;
        if (strongBinder != nullptr) {
            handle = static_cast<Handle*>(strongBinder.get());
            handleLayer = handle->owner.promote();
        }
        if (strongBinder == nullptr || handleLayer == nullptr) {
            ALOGE("[%s] Unable to promote Layer handle", mName.string());
            // If we can't promote the layer we are intended to wait on,
            // then it is expired or otherwise invalid. Allow this transaction
            // to be applied as per normal (no synchronization).
            mCurrentState.handle = nullptr;
        } else {
            auto syncPoint = std::make_shared<SyncPoint>(
                    mCurrentState.frameNumber);
            if (handleLayer->addSyncPoint(syncPoint)) {
                mRemoteSyncPoints.push_back(std::move(syncPoint));
            } else {
                // We already missed the frame we're supposed to synchronize
                // on, so go ahead and apply the state update
                mCurrentState.handle = nullptr;
            }
        }

        // Wake us up to check if the frame has been received
        setTransactionFlags(eTransactionNeeded);
    }
    mPendingStates.push_back(mCurrentState);
}

void Layer::popPendingState(State* stateToCommit) {
    auto oldFlags = stateToCommit->flags;
    *stateToCommit = mPendingStates[0];
    stateToCommit->flags = (oldFlags & ~stateToCommit->mask) |
            (stateToCommit->flags & stateToCommit->mask);

    mPendingStates.removeAt(0);
}

bool Layer::applyPendingStates(State* stateToCommit) {
    bool stateUpdateAvailable = false;
    while (!mPendingStates.empty()) {
        if (mPendingStates[0].handle != nullptr) {
            if (mRemoteSyncPoints.empty()) {
                // If we don't have a sync point for this, apply it anyway. It
                // will be visually wrong, but it should keep us from getting
                // into too much trouble.
                ALOGE("[%s] No local sync point found", mName.string());
                popPendingState(stateToCommit);
                stateUpdateAvailable = true;
                continue;
            }

            if (mRemoteSyncPoints.front()->getFrameNumber() !=
                    mPendingStates[0].frameNumber) {
                ALOGE("[%s] Unexpected sync point frame number found",
                        mName.string());

                // Signal our end of the sync point and then dispose of it
                mRemoteSyncPoints.front()->setTransactionApplied();
                mRemoteSyncPoints.pop_front();
                continue;
            }

            if (mRemoteSyncPoints.front()->frameIsAvailable()) {
                // Apply the state update
                popPendingState(stateToCommit);
                stateUpdateAvailable = true;

                // Signal our end of the sync point and then dispose of it
                mRemoteSyncPoints.front()->setTransactionApplied();
                mRemoteSyncPoints.pop_front();
            } else {
                break;
            }
        } else {
            popPendingState(stateToCommit);
            stateUpdateAvailable = true;
        }
    }

    // If we still have pending updates, wake SurfaceFlinger back up and point
    // it at this layer so we can process them
    if (!mPendingStates.empty()) {
        setTransactionFlags(eTransactionNeeded);
        mFlinger->setTransactionFlags(eTraversalNeeded);
    }

    mCurrentState.modified = false;
    return stateUpdateAvailable;
}

void Layer::notifyAvailableFrames() {
    auto headFrameNumber = getHeadFrameNumber();
    bool headFenceSignaled = headFenceHasSignaled();
    Mutex::Autolock lock(mLocalSyncPointMutex);
    for (auto& point : mLocalSyncPoints) {
        if (headFrameNumber >= point->getFrameNumber() && headFenceSignaled) {
            point->setFrameAvailable();
        }
    }
}

uint32_t Layer::doTransaction(uint32_t flags) {
    ATRACE_CALL();

    pushPendingState();
    Layer::State c = getCurrentState();
    if (!applyPendingStates(&c)) {
        return 0;
    }

    const Layer::State& s(getDrawingState());

    const bool sizeChanged = (c.requested.w != s.requested.w) ||
                             (c.requested.h != s.requested.h);

    if (sizeChanged) {
        // the size changed, we need to ask our client to request a new buffer
        ALOGD_IF(DEBUG_RESIZE,
                "doTransaction: geometry (layer=%p '%s'), tr=%02x, scalingMode=%d\n"
                "  current={ active   ={ wh={%4u,%4u} crop={%4d,%4d,%4d,%4d} (%4d,%4d) }\n"
                "            requested={ wh={%4u,%4u} }}\n"
                "  drawing={ active   ={ wh={%4u,%4u} crop={%4d,%4d,%4d,%4d} (%4d,%4d) }\n"
                "            requested={ wh={%4u,%4u} }}\n",
                this, getName().string(), mCurrentTransform,
                getEffectiveScalingMode(),
                c.active.w, c.active.h,
                c.crop.left,
                c.crop.top,
                c.crop.right,
                c.crop.bottom,
                c.crop.getWidth(),
                c.crop.getHeight(),
                c.requested.w, c.requested.h,
                s.active.w, s.active.h,
                s.crop.left,
                s.crop.top,
                s.crop.right,
                s.crop.bottom,
                s.crop.getWidth(),
                s.crop.getHeight(),
                s.requested.w, s.requested.h);

        // record the new size, form this point on, when the client request
        // a buffer, it'll get the new size.
        mSurfaceFlingerConsumer->setDefaultBufferSize(
                c.requested.w, c.requested.h);
    }

    const bool resizePending = (c.requested.w != c.active.w) ||
            (c.requested.h != c.active.h);
    if (!isFixedSize()) {
        if (resizePending && mSidebandStream == NULL) {
            // don't let Layer::doTransaction update the drawing state
            // if we have a pending resize, unless we are in fixed-size mode.
            // the drawing state will be updated only once we receive a buffer
            // with the correct size.
            //
            // in particular, we want to make sure the clip (which is part
            // of the geometry state) is latched together with the size but is
            // latched immediately when no resizing is involved.
            //
            // If a sideband stream is attached, however, we want to skip this
            // optimization so that transactions aren't missed when a buffer
            // never arrives

            flags |= eDontUpdateGeometryState;
        }
    }

    // always set active to requested, unless we're asked not to
    // this is used by Layer, which special cases resizes.
    if (flags & eDontUpdateGeometryState)  {
    } else {
        Layer::State& editCurrentState(getCurrentState());
        if (mFreezePositionUpdates) {
            float tx = c.active.transform.tx();
            float ty = c.active.transform.ty();
            c.active = c.requested;
            c.active.transform.set(tx, ty);
            editCurrentState.active = c.active;
        } else {
            editCurrentState.active = editCurrentState.requested;
            c.active = c.requested;
        }
    }

    if (s.active != c.active) {
        // invalidate and recompute the visible regions if needed
        flags |= Layer::eVisibleRegion;
    }

    if (c.sequence != s.sequence) {
        // invalidate and recompute the visible regions if needed
        flags |= eVisibleRegion;
        this->contentDirty = true;

        // we may use linear filtering, if the matrix scales us
        const uint8_t type = c.active.transform.getType();
        mNeedsFiltering = (!c.active.transform.preserveRects() ||
                (type >= Transform::SCALE));
    }

    // If the layer is hidden, signal and clear out all local sync points so
    // that transactions for layers depending on this layer's frames becoming
    // visible are not blocked
    if (c.flags & layer_state_t::eLayerHidden) {
        Mutex::Autolock lock(mLocalSyncPointMutex);
        for (auto& point : mLocalSyncPoints) {
            point->setFrameAvailable();
        }
        mLocalSyncPoints.clear();
    }

    // Commit the transaction
    commitTransaction(c);
    return flags;
}

void Layer::commitTransaction(const State& stateToCommit) {
    mDrawingState = stateToCommit;
}

uint32_t Layer::getTransactionFlags(uint32_t flags) {
    return android_atomic_and(~flags, &mTransactionFlags) & flags;
}

uint32_t Layer::setTransactionFlags(uint32_t flags) {
    return android_atomic_or(flags, &mTransactionFlags);
}

bool Layer::setPosition(float x, float y, bool immediate) {
    if (mCurrentState.requested.transform.tx() == x && mCurrentState.requested.transform.ty() == y)
        return false;
    mCurrentState.sequence++;

    // We update the requested and active position simultaneously because
    // we want to apply the position portion of the transform matrix immediately,
    // but still delay scaling when resizing a SCALING_MODE_FREEZE layer.
    mCurrentState.requested.transform.set(x, y);
    if (immediate && !mFreezePositionUpdates) {
        mCurrentState.active.transform.set(x, y);
    }
    mFreezePositionUpdates = mFreezePositionUpdates || !immediate;

    mCurrentState.modified = true;
    setTransactionFlags(eTransactionNeeded);
    return true;
}

bool Layer::setLayer(uint32_t z) {
    if (mCurrentState.z == z)
        return false;
    mCurrentState.sequence++;
    mCurrentState.z = z;
    mCurrentState.modified = true;
    setTransactionFlags(eTransactionNeeded);
    return true;
}
bool Layer::setBlur(uint8_t blur) {
    if (mCurrentState.blur == blur)
        return false;
    mCurrentState.sequence++;
    mCurrentState.blur = blur;
    setTransactionFlags(eTransactionNeeded);
    return true;
}
bool Layer::setSize(uint32_t w, uint32_t h) {
    if (mCurrentState.requested.w == w && mCurrentState.requested.h == h)
        return false;
    mCurrentState.requested.w = w;
    mCurrentState.requested.h = h;
    mCurrentState.modified = true;
    setTransactionFlags(eTransactionNeeded);
    return true;
}
#ifdef USE_HWC2
bool Layer::setAlpha(float alpha) {
#else
bool Layer::setAlpha(uint8_t alpha) {
#endif
    if (mCurrentState.alpha == alpha)
        return false;
    mCurrentState.sequence++;
    mCurrentState.alpha = alpha;
    mCurrentState.modified = true;
    setTransactionFlags(eTransactionNeeded);
    return true;
}
bool Layer::setMatrix(const layer_state_t::matrix22_t& matrix) {
    mCurrentState.sequence++;
    mCurrentState.requested.transform.set(
            matrix.dsdx, matrix.dsdy, matrix.dtdx, matrix.dtdy);
    mCurrentState.modified = true;
    setTransactionFlags(eTransactionNeeded);
    return true;
}
bool Layer::setTransparentRegionHint(const Region& transparent) {
    mCurrentState.requestedTransparentRegion = transparent;
    mCurrentState.modified = true;
    setTransactionFlags(eTransactionNeeded);
    return true;
}
bool Layer::setFlags(uint8_t flags, uint8_t mask) {
    const uint32_t newFlags = (mCurrentState.flags & ~mask) | (flags & mask);
    if (mCurrentState.flags == newFlags)
        return false;
    mCurrentState.sequence++;
    mCurrentState.flags = newFlags;
    mCurrentState.mask = mask;
    mCurrentState.modified = true;
    setTransactionFlags(eTransactionNeeded);
    return true;
}

bool Layer::setCrop(const Rect& crop, bool immediate) {
    if (mCurrentState.crop == crop)
        return false;
    mCurrentState.sequence++;
    mCurrentState.requestedCrop = crop;
    if (immediate) {
        mCurrentState.crop = crop;
    }
    mCurrentState.modified = true;
    setTransactionFlags(eTransactionNeeded);
    return true;
}
bool Layer::setFinalCrop(const Rect& crop) {
    if (mCurrentState.finalCrop == crop)
        return false;
    mCurrentState.sequence++;
    mCurrentState.finalCrop = crop;
    mCurrentState.modified = true;
    setTransactionFlags(eTransactionNeeded);
    return true;
}

bool Layer::setOverrideScalingMode(int32_t scalingMode) {
    if (scalingMode == mOverrideScalingMode)
        return false;
    mOverrideScalingMode = scalingMode;
    setTransactionFlags(eTransactionNeeded);
    return true;
}

bool Layer::setColor(uint32_t color) {
    if (mCurrentState.color == color)
        return false;
    mCurrentState.sequence++;
    mCurrentState.color = color;
    mCurrentState.modified = true;
    setTransactionFlags(eTransactionNeeded);
    return true;
}

uint32_t Layer::getEffectiveScalingMode() const {
    if (mOverrideScalingMode >= 0) {
      return mOverrideScalingMode;
    }
    return mCurrentScalingMode;
}

bool Layer::setLayerStack(uint32_t layerStack) {
    if (mCurrentState.layerStack == layerStack)
        return false;
    mCurrentState.sequence++;
    mCurrentState.layerStack = layerStack;
    mCurrentState.modified = true;
    setTransactionFlags(eTransactionNeeded);
    return true;
}

void Layer::deferTransactionUntil(const sp<IBinder>& handle,
        uint64_t frameNumber) {
    mCurrentState.handle = handle;
    mCurrentState.frameNumber = frameNumber;
    // We don't set eTransactionNeeded, because just receiving a deferral
    // request without any other state updates shouldn't actually induce a delay
    mCurrentState.modified = true;
    pushPendingState();
    mCurrentState.handle = nullptr;
    mCurrentState.frameNumber = 0;
    mCurrentState.modified = false;
}

void Layer::useSurfaceDamage() {
    if (mFlinger->mForceFullDamage) {
        surfaceDamageRegion = Region::INVALID_REGION;
    } else {
        surfaceDamageRegion = mSurfaceFlingerConsumer->getSurfaceDamage();
    }
}

void Layer::useEmptyDamage() {
    surfaceDamageRegion.clear();
}

// ----------------------------------------------------------------------------
// pageflip handling...
// ----------------------------------------------------------------------------

bool Layer::shouldPresentNow(const DispSync& dispSync) const {
    if (mSidebandStreamChanged || mAutoRefresh) {
        return true;
    }

    Mutex::Autolock lock(mQueueItemLock);
    if (mQueueItems.empty()) {
        return false;
    }
    auto timestamp = mQueueItems[0].mTimestamp;
    nsecs_t expectedPresent =
            mSurfaceFlingerConsumer->computeExpectedPresent(dispSync);

    // Ignore timestamps more than a second in the future
    bool isPlausible = timestamp < (expectedPresent + s2ns(1));
    ALOGW_IF(!isPlausible, "[%s] Timestamp %" PRId64 " seems implausible "
            "relative to expectedPresent %" PRId64, mName.string(), timestamp,
            expectedPresent);

    bool isDue = timestamp < expectedPresent;
    return isDue || !isPlausible;
}

bool Layer::onPreComposition() {
    mRefreshPending = false;
    return mQueuedFrames > 0 || mSidebandStreamChanged || mAutoRefresh;
}

bool Layer::onPostComposition() {
    bool frameLatencyNeeded = mFrameLatencyNeeded;
    if (mFrameLatencyNeeded) {
        nsecs_t desiredPresentTime = mSurfaceFlingerConsumer->getTimestamp();
        mFrameTracker.setDesiredPresentTime(desiredPresentTime);

        sp<Fence> frameReadyFence = mSurfaceFlingerConsumer->getCurrentFence();
        if (frameReadyFence->isValid()) {
            mFrameTracker.setFrameReadyFence(frameReadyFence);
        } else {
            // There was no fence for this frame, so assume that it was ready
            // to be presented at the desired present time.
            mFrameTracker.setFrameReadyTime(desiredPresentTime);
        }

        const HWComposer& hwc = mFlinger->getHwComposer();
#ifdef USE_HWC2
        sp<Fence> presentFence = hwc.getRetireFence(HWC_DISPLAY_PRIMARY);
#else
        sp<Fence> presentFence = hwc.getDisplayFence(HWC_DISPLAY_PRIMARY);
#endif
        if (presentFence->isValid()) {
            mFrameTracker.setActualPresentFence(presentFence);
        } else {
            // The HWC doesn't support present fences, so use the refresh
            // timestamp instead.
            nsecs_t presentTime = hwc.getRefreshTimestamp(HWC_DISPLAY_PRIMARY);
            mFrameTracker.setActualPresentTime(presentTime);
        }

        mFrameTracker.advanceFrame();
        mFrameLatencyNeeded = false;
    }
    return frameLatencyNeeded;
}

#ifdef USE_HWC2
void Layer::releasePendingBuffer() {
    mSurfaceFlingerConsumer->releasePendingBuffer();
}
#endif

bool Layer::isVisible() const {
    const Layer::State& s(mDrawingState);
#ifdef USE_HWC2
    return !(s.flags & layer_state_t::eLayerHidden) && s.alpha > 0.0f
            && (mActiveBuffer != NULL || mSidebandStream != NULL);
#else
    return !(s.flags & layer_state_t::eLayerHidden) && s.alpha
            && (mActiveBuffer != NULL || mSidebandStream != NULL);
#endif
}

Region Layer::latchBuffer(bool& recomputeVisibleRegions)
{
    ATRACE_CALL();

    if (android_atomic_acquire_cas(true, false, &mSidebandStreamChanged) == 0) {
        // mSidebandStreamChanged was true
        mSidebandStream = mSurfaceFlingerConsumer->getSidebandStream();
        if (mSidebandStream != NULL) {
            setTransactionFlags(eTransactionNeeded);
            mFlinger->setTransactionFlags(eTraversalNeeded);
        }
        recomputeVisibleRegions = true;

        const State& s(getDrawingState());
        return s.active.transform.transform(Region(Rect(s.active.w, s.active.h)));
    }

    Region outDirtyRegion;
    if (mQueuedFrames > 0 || mAutoRefresh) {

        // if we've already called updateTexImage() without going through
        // a composition step, we have to skip this layer at this point
        // because we cannot call updateTeximage() without a corresponding
        // compositionComplete() call.
        // we'll trigger an update in onPreComposition().
        if (mRefreshPending) {
            return outDirtyRegion;
        }

        // If the head buffer's acquire fence hasn't signaled yet, return and
        // try again later
        if (!headFenceHasSignaled()) {
            mFlinger->signalLayerUpdate();
            return outDirtyRegion;
        }

        // Capture the old state of the layer for comparisons later
        const State& s(getDrawingState());
        const bool oldOpacity = isOpaque(s);
        sp<GraphicBuffer> oldActiveBuffer = mActiveBuffer;

        struct Reject : public SurfaceFlingerConsumer::BufferRejecter {
            Layer::State& front;
            Layer::State& current;
            bool& recomputeVisibleRegions;
            bool stickyTransformSet;
            const char* name;
            int32_t overrideScalingMode;
            bool& freezePositionUpdates;

            Reject(Layer::State& front, Layer::State& current,
                    bool& recomputeVisibleRegions, bool stickySet,
                    const char* name,
                    int32_t overrideScalingMode,
                    bool& freezePositionUpdates)
                : front(front), current(current),
                  recomputeVisibleRegions(recomputeVisibleRegions),
                  stickyTransformSet(stickySet),
                  name(name),
                  overrideScalingMode(overrideScalingMode),
                  freezePositionUpdates(freezePositionUpdates) {
            }

            virtual bool reject(const sp<GraphicBuffer>& buf,
                    const BufferItem& item) {
                if (buf == NULL) {
                    return false;
                }

                uint32_t bufWidth  = buf->getWidth();
                uint32_t bufHeight = buf->getHeight();

                // check that we received a buffer of the right size
                // (Take the buffer's orientation into account)
                if (item.mTransform & Transform::ROT_90) {
                    swap(bufWidth, bufHeight);
                }

                int actualScalingMode = overrideScalingMode >= 0 ?
                        overrideScalingMode : item.mScalingMode;
                bool isFixedSize = actualScalingMode != NATIVE_WINDOW_SCALING_MODE_FREEZE;
                if (front.active != front.requested) {

                    if (isFixedSize ||
                            (bufWidth == front.requested.w &&
                             bufHeight == front.requested.h))
                    {
                        // Here we pretend the transaction happened by updating the
                        // current and drawing states. Drawing state is only accessed
                        // in this thread, no need to have it locked
                        front.active = front.requested;

                        // We also need to update the current state so that
                        // we don't end-up overwriting the drawing state with
                        // this stale current state during the next transaction
                        //
                        // NOTE: We don't need to hold the transaction lock here
                        // because State::active is only accessed from this thread.
                        current.active = front.active;
                        current.modified = true;

                        // recompute visible region
                        recomputeVisibleRegions = true;
                    }

                    ALOGD_IF(DEBUG_RESIZE,
                            "[%s] latchBuffer/reject: buffer (%ux%u, tr=%02x), scalingMode=%d\n"
                            "  drawing={ active   ={ wh={%4u,%4u} crop={%4d,%4d,%4d,%4d} (%4d,%4d) }\n"
                            "            requested={ wh={%4u,%4u} }}\n",
                            name,
                            bufWidth, bufHeight, item.mTransform, item.mScalingMode,
                            front.active.w, front.active.h,
                            front.crop.left,
                            front.crop.top,
                            front.crop.right,
                            front.crop.bottom,
                            front.crop.getWidth(),
                            front.crop.getHeight(),
                            front.requested.w, front.requested.h);
                }

                if (!isFixedSize && !stickyTransformSet) {
                    if (front.active.w != bufWidth ||
                        front.active.h != bufHeight) {
                        // reject this buffer
                        ALOGE("[%s] rejecting buffer: "
                                "bufWidth=%d, bufHeight=%d, front.active.{w=%d, h=%d}",
                                name, bufWidth, bufHeight, front.active.w, front.active.h);
                        return true;
                    }
                }

                // if the transparent region has changed (this test is
                // conservative, but that's fine, worst case we're doing
                // a bit of extra work), we latch the new one and we
                // trigger a visible-region recompute.
                if (!front.activeTransparentRegion.isTriviallyEqual(
                        front.requestedTransparentRegion)) {
                    front.activeTransparentRegion = front.requestedTransparentRegion;

                    // We also need to update the current state so that
                    // we don't end-up overwriting the drawing state with
                    // this stale current state during the next transaction
                    //
                    // NOTE: We don't need to hold the transaction lock here
                    // because State::active is only accessed from this thread.
                    current.activeTransparentRegion = front.activeTransparentRegion;

                    // recompute visible region
                    recomputeVisibleRegions = true;
                }

                if (front.crop != front.requestedCrop) {
                    front.crop = front.requestedCrop;
                    current.crop = front.requestedCrop;
                    recomputeVisibleRegions = true;
                }
                freezePositionUpdates = false;

                return false;
            }
        };

        Reject r(mDrawingState, getCurrentState(), recomputeVisibleRegions,
                getProducerStickyTransform() != 0, mName.string(),
                mOverrideScalingMode, mFreezePositionUpdates);


        // Check all of our local sync points to ensure that all transactions
        // which need to have been applied prior to the frame which is about to
        // be latched have signaled

        auto headFrameNumber = getHeadFrameNumber();
        bool matchingFramesFound = false;
        bool allTransactionsApplied = true;
        {
            Mutex::Autolock lock(mLocalSyncPointMutex);
            for (auto& point : mLocalSyncPoints) {
                if (point->getFrameNumber() > headFrameNumber) {
                    break;
                }

                matchingFramesFound = true;

                if (!point->frameIsAvailable()) {
                    // We haven't notified the remote layer that the frame for
                    // this point is available yet. Notify it now, and then
                    // abort this attempt to latch.
                    point->setFrameAvailable();
                    allTransactionsApplied = false;
                    break;
                }

                allTransactionsApplied &= point->transactionIsApplied();
            }
        }

        if (matchingFramesFound && !allTransactionsApplied) {
            mFlinger->signalLayerUpdate();
            return outDirtyRegion;
        }

        // This boolean is used to make sure that SurfaceFlinger's shadow copy
        // of the buffer queue isn't modified when the buffer queue is returning
        // BufferItem's that weren't actually queued. This can happen in shared
        // buffer mode.
        bool queuedBuffer = false;
        status_t updateResult = mSurfaceFlingerConsumer->updateTexImage(&r,
                mFlinger->mPrimaryDispSync, &mAutoRefresh, &queuedBuffer,
                mLastFrameNumberReceived);
        if (updateResult == BufferQueue::PRESENT_LATER) {
            // Producer doesn't want buffer to be displayed yet.  Signal a
            // layer update so we check again at the next opportunity.
            mFlinger->signalLayerUpdate();
            return outDirtyRegion;
        } else if (updateResult == SurfaceFlingerConsumer::BUFFER_REJECTED) {
            // If the buffer has been rejected, remove it from the shadow queue
            // and return early
            if (queuedBuffer) {
                Mutex::Autolock lock(mQueueItemLock);
                mQueueItems.removeAt(0);
                android_atomic_dec(&mQueuedFrames);
            }
            return outDirtyRegion;
        } else if (updateResult != NO_ERROR || mUpdateTexImageFailed) {
            // This can occur if something goes wrong when trying to create the
            // EGLImage for this buffer. If this happens, the buffer has already
            // been released, so we need to clean up the queue and bug out
            // early.
            if (queuedBuffer) {
                Mutex::Autolock lock(mQueueItemLock);
                mQueueItems.clear();
                android_atomic_and(0, &mQueuedFrames);
            }

            // Once we have hit this state, the shadow queue may no longer
            // correctly reflect the incoming BufferQueue's contents, so even if
            // updateTexImage starts working, the only safe course of action is
            // to continue to ignore updates.
            mUpdateTexImageFailed = true;

            return outDirtyRegion;
        }

        if (queuedBuffer) {
            // Autolock scope
            auto currentFrameNumber = mSurfaceFlingerConsumer->getFrameNumber();

            Mutex::Autolock lock(mQueueItemLock);

            // Remove any stale buffers that have been dropped during
            // updateTexImage
            while ((mQueuedFrames > 0) && (mQueueItems[0].mFrameNumber != currentFrameNumber)) {
                mQueueItems.removeAt(0);
                android_atomic_dec(&mQueuedFrames);
            }

            if (mQueuedFrames == 0) {
                ALOGE("[%s] mQueuedFrames is zero !!", mName.string());
                return outDirtyRegion;
            }

            mQueueItems.removeAt(0);
        }


        // Decrement the queued-frames count.  Signal another event if we
        // have more frames pending.
        if ((queuedBuffer && android_atomic_dec(&mQueuedFrames) > 1)
                || mAutoRefresh) {
            mFlinger->signalLayerUpdate();
        }

        if (updateResult != NO_ERROR) {
            // something happened!
            recomputeVisibleRegions = true;
            return outDirtyRegion;
        }

        // update the active buffer
        mActiveBuffer = mSurfaceFlingerConsumer->getCurrentBuffer();
        if (mActiveBuffer == NULL) {
            // this can only happen if the very first buffer was rejected.
            return outDirtyRegion;
        }

        mRefreshPending = true;
        mFrameLatencyNeeded = true;
        if (oldActiveBuffer == NULL) {
             // the first time we receive a buffer, we need to trigger a
             // geometry invalidation.
            recomputeVisibleRegions = true;
         }

        Rect crop(mSurfaceFlingerConsumer->getCurrentCrop());
        const uint32_t transform(mSurfaceFlingerConsumer->getCurrentTransform());
        const uint32_t scalingMode(mSurfaceFlingerConsumer->getCurrentScalingMode());
        if ((crop != mCurrentCrop) ||
            (transform != mCurrentTransform) ||
            (scalingMode != mCurrentScalingMode))
        {
            mCurrentCrop = crop;
            mCurrentTransform = transform;
            mCurrentScalingMode = scalingMode;
            recomputeVisibleRegions = true;
        }

        if (oldActiveBuffer != NULL) {
            uint32_t bufWidth  = mActiveBuffer->getWidth();
            uint32_t bufHeight = mActiveBuffer->getHeight();
            if (bufWidth != uint32_t(oldActiveBuffer->width) ||
                bufHeight != uint32_t(oldActiveBuffer->height)) {
                recomputeVisibleRegions = true;
            }
        }

        mCurrentOpacity = getOpacityForFormat(mActiveBuffer->format);
        if (oldOpacity != isOpaque(s)) {
            recomputeVisibleRegions = true;
        }

        mCurrentFrameNumber = mSurfaceFlingerConsumer->getFrameNumber();

        // Remove any sync points corresponding to the buffer which was just
        // latched
        {
            Mutex::Autolock lock(mLocalSyncPointMutex);
            auto point = mLocalSyncPoints.begin();
            while (point != mLocalSyncPoints.end()) {
                if (!(*point)->frameIsAvailable() ||
                        !(*point)->transactionIsApplied()) {
                    // This sync point must have been added since we started
                    // latching. Don't drop it yet.
                    ++point;
                    continue;
                }

                if ((*point)->getFrameNumber() <= mCurrentFrameNumber) {
                    point = mLocalSyncPoints.erase(point);
                } else {
                    ++point;
                }
            }
        }

        // FIXME: postedRegion should be dirty & bounds
        Region dirtyRegion(Rect(s.active.w, s.active.h));

        // transform the dirty region to window-manager space
        outDirtyRegion = (s.active.transform.transform(dirtyRegion));
    }
    return outDirtyRegion;
}

uint32_t Layer::getEffectiveUsage(uint32_t usage) const
{
    // TODO: should we do something special if mSecure is set?
    if (mProtectedByApp) {
        // need a hardware-protected path to external video sink
        usage |= GraphicBuffer::USAGE_PROTECTED;
    }
    if (mPotentialCursor) {
        usage |= GraphicBuffer::USAGE_CURSOR;
    }
    usage |= GraphicBuffer::USAGE_HW_COMPOSER;
    return usage;
}

void Layer::updateTransformHint(const sp<const DisplayDevice>& hw) {
    uint32_t orientation = 0;
    if (!mFlinger->mDebugDisableTransformHint) {
        // The transform hint is used to improve performance, but we can
        // only have a single transform hint, it cannot
        // apply to all displays.
        const Transform& planeTransform(hw->getTransform());
        orientation = planeTransform.getOrientation();
        if (orientation & Transform::ROT_INVALID) {
            orientation = 0;
        }
    }
    mSurfaceFlingerConsumer->setTransformHint(orientation);
    mTransformHint = orientation;
}

// ----------------------------------------------------------------------------
// debugging
// ----------------------------------------------------------------------------

void Layer::dump(String8& result, Colorizer& colorizer) const
{
    const Layer::State& s(getDrawingState());

    colorizer.colorize(result, Colorizer::GREEN);
    result.appendFormat(
            "+ %s %p (%s)\n",
            getTypeId(), this, getName().string());
    colorizer.reset(result);

    s.activeTransparentRegion.dump(result, "transparentRegion");
    visibleRegion.dump(result, "visibleRegion");
    surfaceDamageRegion.dump(result, "surfaceDamageRegion");
    sp<Client> client(mClientRef.promote());

    result.appendFormat(            "      "
            "layerStack=%4d, z=%9d, pos=(%g,%g), size=(%4d,%4d), "
            "crop=(%4d,%4d,%4d,%4d), finalCrop=(%4d,%4d,%4d,%4d), "
            "isOpaque=%1d, invalidate=%1d, "
#ifdef USE_HWC2
            "alpha=%.3f, blur=0x%02x, flags=0x%08x, tr=[%.2f, %.2f][%.2f, %.2f]\n"
#else
            "alpha=0x%02x, blur=0x%02x, flags=0x%08x, tr=[%.2f, %.2f][%.2f, %.2f]\n"
#endif
            "      client=%p\n",
            s.layerStack, s.z, s.active.transform.tx(), s.active.transform.ty(), s.active.w, s.active.h,
            s.crop.left, s.crop.top,
            s.crop.right, s.crop.bottom,
            s.finalCrop.left, s.finalCrop.top,
            s.finalCrop.right, s.finalCrop.bottom,
            isOpaque(s), contentDirty,
            s.alpha, s.blur, s.flags,
            s.active.transform[0][0], s.active.transform[0][1],
            s.active.transform[1][0], s.active.transform[1][1],
            client.get());

    sp<const GraphicBuffer> buf0(mActiveBuffer);
    uint32_t w0=0, h0=0, s0=0, f0=0;
    if (buf0 != 0) {
        w0 = buf0->getWidth();
        h0 = buf0->getHeight();
        s0 = buf0->getStride();
        f0 = buf0->format;
    }
    result.appendFormat(
            "      "
            "format=%2d, activeBuffer=[%4ux%4u:%4u,%3X],"
            " queued-frames=%d, mRefreshPending=%d\n",
            mFormat, w0, h0, s0,f0,
            mQueuedFrames, mRefreshPending);

    if (mSurfaceFlingerConsumer != 0) {
        mSurfaceFlingerConsumer->dumpState(result, "            ");
    }
}

void Layer::dumpFrameStats(String8& result) const {
    mFrameTracker.dumpStats(result);
}

void Layer::clearFrameStats() {
    mFrameTracker.clearStats();
}

void Layer::logFrameStats() {
    mFrameTracker.logAndResetStats(mName);
}

void Layer::getFrameStats(FrameStats* outStats) const {
    mFrameTracker.getStats(outStats);
}

void Layer::getFenceData(String8* outName, uint64_t* outFrameNumber,
        bool* outIsGlesComposition, nsecs_t* outPostedTime,
        sp<Fence>* outAcquireFence, sp<Fence>* outPrevReleaseFence) const {
    *outName = mName;
    *outFrameNumber = mSurfaceFlingerConsumer->getFrameNumber();

#ifdef USE_HWC2
    *outIsGlesComposition = mHwcLayers.count(HWC_DISPLAY_PRIMARY) ?
            mHwcLayers.at(HWC_DISPLAY_PRIMARY).compositionType ==
            HWC2::Composition::Client : true;
#else
    *outIsGlesComposition = mIsGlesComposition;
#endif
    *outPostedTime = mSurfaceFlingerConsumer->getTimestamp();
    *outAcquireFence = mSurfaceFlingerConsumer->getCurrentFence();
    *outPrevReleaseFence = mSurfaceFlingerConsumer->getPrevReleaseFence();
}

std::vector<OccupancyTracker::Segment> Layer::getOccupancyHistory(
        bool forceFlush) {
    std::vector<OccupancyTracker::Segment> history;
    status_t result = mSurfaceFlingerConsumer->getOccupancyHistory(forceFlush,
            &history);
    if (result != NO_ERROR) {
        ALOGW("[%s] Failed to obtain occupancy history (%d)", mName.string(),
                result);
        return {};
    }
    return history;
}

bool Layer::getTransformToDisplayInverse() const {
    return mSurfaceFlingerConsumer->getTransformToDisplayInverse();
}

// ---------------------------------------------------------------------------

Layer::LayerCleaner::LayerCleaner(const sp<SurfaceFlinger>& flinger,
        const sp<Layer>& layer)
    : mFlinger(flinger), mLayer(layer) {
}

Layer::LayerCleaner::~LayerCleaner() {
    // destroy client resources
    mFlinger->onLayerDestroyed(mLayer);
}

// ---------------------------------------------------------------------------
}; // namespace android

#if defined(__gl_h_)
#error "don't include gl/gl.h in this file"
#endif

#if defined(__gl2_h_)
#error "don't include gl2/gl2.h in this file"
#endif<|MERGE_RESOLUTION|>--- conflicted
+++ resolved
@@ -738,33 +738,12 @@
             (mActiveBuffer != nullptr && mActiveBuffer->handle == nullptr)) {
         ALOGV("[%s] Requesting Client composition", mName.string());
         setCompositionType(hwcId, HWC2::Composition::Client);
-<<<<<<< HEAD
 #ifndef USE_HWC2
         error = hwcLayer->setBuffer(nullptr, Fence::NO_FENCE);
-=======
-        return;
-    }
-
-    // SolidColor layers
-    if (mActiveBuffer == nullptr) {
-        setCompositionType(hwcId, HWC2::Composition::SolidColor);
-
-        // For now, we only support black for DimLayer
-        error = hwcLayer->setColor({0, 0, 0, 255});
         if (error != HWC2::Error::None) {
-            ALOGE("[%s] Failed to set color: %s (%d)", mName.string(),
+            ALOGE("[%s] Failed to set null buffer: %s (%d)", mName.string(),
                     to_string(error).c_str(), static_cast<int32_t>(error));
         }
-
-        // Clear out the transform, because it doesn't make sense absent a
-        // source buffer
-        error = hwcLayer->setTransform(HWC2::Transform::None);
->>>>>>> a23cc82b
-        if (error != HWC2::Error::None) {
-            ALOGE("[%s] Failed to clear transform: %s (%d)", mName.string(),
-                    to_string(error).c_str(), static_cast<int32_t>(error));
-        }
-<<<<<<< HEAD
 #endif
         return;
     }
@@ -787,8 +766,6 @@
             ALOGE("[%s] Failed to clear transform: %s (%d)", mName.string(),
                     to_string(error).c_str(), static_cast<int32_t>(error));
         }
-=======
->>>>>>> a23cc82b
 
         return;
     }
