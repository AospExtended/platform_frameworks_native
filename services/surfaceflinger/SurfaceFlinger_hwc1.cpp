--- conflicted
+++ resolved
@@ -64,12 +64,10 @@
 #include <private/android_filesystem_config.h>
 #include <private/gui/SyncFeatures.h>
 
-<<<<<<< HEAD
 #include "./DisplayUtils.h"
-=======
+
 #include <set>
 
->>>>>>> a23cc82b
 #include "Client.h"
 #include "clz.h"
 #include "Colorizer.h"
@@ -1553,7 +1551,6 @@
                             status = state.surface->query(
                                 NATIVE_WINDOW_HEIGHT, &height);
                             ALOGE_IF(status != NO_ERROR,
-<<<<<<< HEAD
                                 "Unable to query height (%d)", status);
                             if (MAX_VIRTUAL_DISPLAY_DIMENSION == 0 ||
                                 (width <= MAX_VIRTUAL_DISPLAY_DIMENSION &&
@@ -1567,14 +1564,6 @@
                                       displayUtils->canAllocateHwcDisplayIdForVDS(usage)) {
                                     hwcDisplayId = allocateHwcDisplayId(state.type);
                                 }
-=======
-                                    "Unable to query height (%d)", status);
-                            if (mUseHwcVirtualDisplays &&
-                                    (MAX_VIRTUAL_DISPLAY_DIMENSION == 0 ||
-                                    (width <= MAX_VIRTUAL_DISPLAY_DIMENSION &&
-                                     height <= MAX_VIRTUAL_DISPLAY_DIMENSION))) {
-                                hwcDisplayId = allocateHwcDisplayId(state.type);
->>>>>>> a23cc82b
                             }
 
                             displayUtils->initVDSInstance(mHwc, hwcDisplayId, state.surface,
