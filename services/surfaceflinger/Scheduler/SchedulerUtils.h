/*
 * Copyright 2018 The Android Open Source Project
 *
 * Licensed under the Apache License, Version 2.0 (the "License");
 * you may not use this file except in compliance with the License.
 * You may obtain a copy of the License at
 *
 *      http://www.apache.org/licenses/LICENSE-2.0
 *
 * Unless required by applicable law or agreed to in writing, software
 * distributed under the License is distributed on an "AS IS" BASIS,
 * WITHOUT WARRANTIES OR CONDITIONS OF ANY KIND, either express or implied.
 * See the License for the specific language governing permissions and
 * limitations under the License.
 */

#pragma once

#include <chrono>
#include <cinttypes>
#include <numeric>
#include <unordered_map>
#include <vector>

namespace android {
namespace scheduler {
using namespace std::chrono_literals;

// This number is used to set the size of the arrays in scheduler that hold information
// about layers.
static constexpr size_t ARRAY_SIZE = 30;

// This number is used to have a place holder for when the screen is not NORMAL/ON. Currently
// the config is not visible to SF, and is completely maintained by HWC. However, we would
// still like to keep track of time when the device is in this config.
static constexpr int SCREEN_OFF_CONFIG_ID = -1;
static constexpr uint32_t HWC2_SCREEN_OFF_CONFIG_ID = 0xffffffff;

// This number is used when we try to determine how long do we keep layer information around
// before we remove it. It is also used to determine how long the layer stays relevant.
// This time period captures infrequent updates when playing YouTube video with static image,
// or waiting idle in messaging app, when cursor is blinking.
static constexpr std::chrono::nanoseconds OBSOLETE_TIME_EPSILON_NS = 1200ms;

<<<<<<< HEAD
// Layer is considered low activity if the buffers come more than LOW_ACTIVITY_EPSILON_NS
// apart. This is helping SF to vote for lower refresh rates when there is not activity
// in screen.
=======
// Layer is considered low activity if the LOW_ACTIVITY_BUFFERS buffers come more than
// LOW_ACTIVITY_EPSILON_NS  apart.
// This is helping SF to vote for lower refresh rates when there is not activity
// in screen.
static constexpr int LOW_ACTIVITY_BUFFERS = 2;
>>>>>>> 77e84a09
static constexpr std::chrono::nanoseconds LOW_ACTIVITY_EPSILON_NS = 250ms;

// Calculates the statistical mean (average) in the data structure (array, vector). The
// function does not modify the contents of the array.
template <typename T>
auto calculate_mean(const T& v) {
    using V = typename T::value_type;
    V sum = std::accumulate(v.begin(), v.end(), static_cast<V>(0));
    return sum / static_cast<V>(v.size());
}

// Calculates the statistical median in the vector. Return 0 if the vector is empty. The
// function modifies the vector contents.
int64_t calculate_median(std::vector<int64_t>* v);

// Calculates the statistical mode in the vector. Return 0 if the vector is empty.
template <typename T>
auto calculate_mode(const T& v) {
    if (v.empty()) {
        return 0;
    }

    // Create a map with all the counts for the indivicual values in the vector.
    std::unordered_map<int64_t, int> counts;
    for (int64_t value : v) {
        counts[value]++;
    }

    // Sort the map, and return the number with the highest count. If two numbers have
    // the same count, first one is returned.
    using ValueType = const decltype(counts)::value_type&;
    const auto compareCounts = [](ValueType l, ValueType r) { return l.second <= r.second; };
    return static_cast<int>(std::max_element(counts.begin(), counts.end(), compareCounts)->first);
}

} // namespace scheduler
} // namespace android<|MERGE_RESOLUTION|>--- conflicted
+++ resolved
@@ -42,17 +42,11 @@
 // or waiting idle in messaging app, when cursor is blinking.
 static constexpr std::chrono::nanoseconds OBSOLETE_TIME_EPSILON_NS = 1200ms;
 
-<<<<<<< HEAD
-// Layer is considered low activity if the buffers come more than LOW_ACTIVITY_EPSILON_NS
-// apart. This is helping SF to vote for lower refresh rates when there is not activity
-// in screen.
-=======
 // Layer is considered low activity if the LOW_ACTIVITY_BUFFERS buffers come more than
 // LOW_ACTIVITY_EPSILON_NS  apart.
 // This is helping SF to vote for lower refresh rates when there is not activity
 // in screen.
 static constexpr int LOW_ACTIVITY_BUFFERS = 2;
->>>>>>> 77e84a09
 static constexpr std::chrono::nanoseconds LOW_ACTIVITY_EPSILON_NS = 250ms;
 
 // Calculates the statistical mean (average) in the data structure (array, vector). The
