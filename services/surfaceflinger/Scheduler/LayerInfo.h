--- conflicted
+++ resolved
@@ -109,11 +109,7 @@
         bool isLowActivityLayer() const {
             // We want to make sure that we received more than two frames from the layer
             // in order to check low activity.
-<<<<<<< HEAD
-            if (mElements.size() < 2) {
-=======
             if (mElements.size() < scheduler::LOW_ACTIVITY_BUFFERS + 1) {
->>>>>>> 77e84a09
                 return false;
             }
 
@@ -122,12 +118,8 @@
             // Check the frame before last to determine whether there is low activity.
             // If that frame is older than LOW_ACTIVITY_EPSILON_NS, the layer is sending
             // infrequent updates.
-<<<<<<< HEAD
-            if (mElements.at(mElements.size() - 2) < obsoleteEpsilon) {
-=======
             if (mElements.at(mElements.size() - (scheduler::LOW_ACTIVITY_BUFFERS + 1)) <
                 obsoleteEpsilon) {
->>>>>>> 77e84a09
                 return true;
             }
 
