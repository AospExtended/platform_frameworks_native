/*
 * Copyright (C) 2007 The Android Open Source Project
 *
 * Licensed under the Apache License, Version 2.0 (the "License");
 * you may not use this file except in compliance with the License.
 * You may obtain a copy of the License at
 *
 *      http://www.apache.org/licenses/LICENSE-2.0
 *
 * Unless required by applicable law or agreed to in writing, software
 * distributed under the License is distributed on an "AS IS" BASIS,
 * WITHOUT WARRANTIES OR CONDITIONS OF ANY KIND, either express or implied.
 * See the License for the specific language governing permissions and
 * limitations under the License.
 */

// #define LOG_NDEBUG 0
#define ATRACE_TAG ATRACE_TAG_GRAPHICS

#include <stdint.h>
#include <sys/types.h>
#include <errno.h>
#include <math.h>
#include <dlfcn.h>
#include <inttypes.h>
#include <stdatomic.h>

#include <EGL/egl.h>

#include <cutils/iosched_policy.h>
#include <cutils/log.h>
#include <cutils/properties.h>

#include <binder/IPCThreadState.h>
#include <binder/IServiceManager.h>
#include <binder/MemoryHeapBase.h>
#include <binder/PermissionCache.h>

#include <ui/DisplayInfo.h>
#include <ui/DisplayStatInfo.h>

#include <gui/BitTube.h>
#include <gui/BufferQueue.h>
#include <gui/GuiConfig.h>
#include <gui/IDisplayEventConnection.h>
#include <gui/Surface.h>
#include <gui/GraphicBufferAlloc.h>

#include <ui/GraphicBufferAllocator.h>
#include <ui/PixelFormat.h>
#include <ui/UiConfig.h>

#include <utils/misc.h>
#include <utils/String8.h>
#include <utils/String16.h>
#include <utils/StopWatch.h>
#include <utils/Timers.h>
#include <utils/Trace.h>

#include <private/android_filesystem_config.h>
#include <private/gui/SyncFeatures.h>

#include "Client.h"
#include "clz.h"
#include "Colorizer.h"
#include "DdmConnection.h"
#include "DisplayDevice.h"
#include "DispSync.h"
#include "EventControlThread.h"
#include "EventThread.h"
#include "Layer.h"
#include "LayerDim.h"
#include "LayerBlur.h"
#include "SurfaceFlinger.h"

#include "DisplayHardware/FramebufferSurface.h"
#include "DisplayHardware/HWComposer.h"
#include "DisplayHardware/VirtualDisplaySurface.h"

#include "Effects/Daltonizer.h"

#include "RenderEngine/RenderEngine.h"
#include <cutils/compiler.h>

#define DISPLAY_COUNT       1

/*
 * DEBUG_SCREENSHOTS: set to true to check that screenshots are not all
 * black pixels.
 */
#define DEBUG_SCREENSHOTS   false

EGLAPI const char* eglQueryStringImplementationANDROID(EGLDisplay dpy, EGLint name);

namespace android {

// This is the phase offset in nanoseconds of the software vsync event
// relative to the vsync event reported by HWComposer.  The software vsync
// event is when SurfaceFlinger and Choreographer-based applications run each
// frame.
//
// This phase offset allows adjustment of the minimum latency from application
// wake-up (by Choregographer) time to the time at which the resulting window
// image is displayed.  This value may be either positive (after the HW vsync)
// or negative (before the HW vsync).  Setting it to 0 will result in a
// minimum latency of two vsync periods because the app and SurfaceFlinger
// will run just after the HW vsync.  Setting it to a positive number will
// result in the minimum latency being:
//
//     (2 * VSYNC_PERIOD - (vsyncPhaseOffsetNs % VSYNC_PERIOD))
//
// Note that reducing this latency makes it more likely for the applications
// to not have their window content image ready in time.  When this happens
// the latency will end up being an additional vsync period, and animations
// will hiccup.  Therefore, this latency should be tuned somewhat
// conservatively (or at least with awareness of the trade-off being made).
static const int64_t vsyncPhaseOffsetNs = VSYNC_EVENT_PHASE_OFFSET_NS;

// This is the phase offset at which SurfaceFlinger's composition runs.
static const int64_t sfVsyncPhaseOffsetNs = SF_VSYNC_EVENT_PHASE_OFFSET_NS;

// ---------------------------------------------------------------------------

const String16 sHardwareTest("android.permission.HARDWARE_TEST");
const String16 sAccessSurfaceFlinger("android.permission.ACCESS_SURFACE_FLINGER");
const String16 sReadFramebuffer("android.permission.READ_FRAME_BUFFER");
const String16 sDump("android.permission.DUMP");

// ---------------------------------------------------------------------------

SurfaceFlinger::SurfaceFlinger()
    :   BnSurfaceComposer(),
        mTransactionFlags(0),
        mTransactionPending(false),
        mAnimTransactionPending(false),
        mLayersRemoved(false),
        mRepaintEverything(0),
        mRenderEngine(NULL),
        mBootTime(systemTime()),
        mBuiltinDisplays(),
        mVisibleRegionsDirty(false),
        mGeometryInvalid(false),
        mAnimCompositionPending(false),
        mDebugRegion(0),
        mDebugDDMS(0),
        mDebugDisableHWC(0),
        mDebugDisableTransformHint(0),
        mDebugInSwapBuffers(0),
        mLastSwapBufferTime(0),
        mDebugInTransaction(0),
        mLastTransactionTime(0),
        mBootFinished(false),
        mForceFullDamage(false),
        mPrimaryDispSync("PrimaryDispSync"),
        mPrimaryHWVsyncEnabled(false),
        mHWVsyncAvailable(false),
        mHasColorMatrix(false),
        mHasSecondaryColorMatrix(false),
        mHasPoweredOff(false),
        mFrameBuckets(),
        mTotalTime(0),
        mLastSwapTime(0),
        mActiveFrameSequence(0)
{
    ALOGI("SurfaceFlinger is starting");

    // debugging stuff...
    char value[PROPERTY_VALUE_MAX];

    property_get("ro.bq.gpu_to_cpu_unsupported", value, "0");
    mGpuToCpuSupported = !atoi(value);

    property_get("debug.sf.showupdates", value, "0");
    mDebugRegion = atoi(value);

    property_get("debug.sf.ddms", value, "0");
    mDebugDDMS = atoi(value);
    if (mDebugDDMS) {
        if (!startDdmConnection()) {
            // start failed, and DDMS debugging not enabled
            mDebugDDMS = 0;
        }
    }
    ALOGI_IF(mDebugRegion, "showupdates enabled");
    ALOGI_IF(mDebugDDMS, "DDMS debugging enabled");

    property_get("debug.sf.disable_backpressure", value, "0");
    mPropagateBackpressure = !atoi(value);
    ALOGI_IF(!mPropagateBackpressure, "Disabling backpressure propagation");

    property_get("debug.sf.disable_hwc_vds", value, "0");
    mUseHwcVirtualDisplays = !atoi(value);
    ALOGI_IF(!mUseHwcVirtualDisplays, "Disabling HWC virtual displays");
}

void SurfaceFlinger::onFirstRef()
{
    mEventQueue.init(this);
}

SurfaceFlinger::~SurfaceFlinger()
{
    EGLDisplay display = eglGetDisplay(EGL_DEFAULT_DISPLAY);
    eglMakeCurrent(display, EGL_NO_SURFACE, EGL_NO_SURFACE, EGL_NO_CONTEXT);
    eglTerminate(display);
}

void SurfaceFlinger::binderDied(const wp<IBinder>& /* who */)
{
    // the window manager died on us. prepare its eulogy.

    // restore initial conditions (default device unblank, etc)
    initializeDisplays();

    // restart the boot-animation
    startBootAnim();
}

sp<ISurfaceComposerClient> SurfaceFlinger::createConnection()
{
    sp<ISurfaceComposerClient> bclient;
    sp<Client> client(new Client(this));
    status_t err = client->initCheck();
    if (err == NO_ERROR) {
        bclient = client;
    }
    return bclient;
}

sp<IBinder> SurfaceFlinger::createDisplay(const String8& displayName,
        bool secure)
{
    class DisplayToken : public BBinder {
        sp<SurfaceFlinger> flinger;
        virtual ~DisplayToken() {
             // no more references, this display must be terminated
             Mutex::Autolock _l(flinger->mStateLock);
             flinger->mCurrentState.displays.removeItem(this);
             flinger->setTransactionFlags(eDisplayTransactionNeeded);
         }
     public:
        DisplayToken(const sp<SurfaceFlinger>& flinger)
            : flinger(flinger) {
        }
    };

    sp<BBinder> token = new DisplayToken(this);

    Mutex::Autolock _l(mStateLock);
    DisplayDeviceState info(DisplayDevice::DISPLAY_VIRTUAL, secure);
    info.displayName = displayName;
    mCurrentState.displays.add(token, info);

    return token;
}

void SurfaceFlinger::destroyDisplay(const sp<IBinder>& display) {
    Mutex::Autolock _l(mStateLock);

    ssize_t idx = mCurrentState.displays.indexOfKey(display);
    if (idx < 0) {
        ALOGW("destroyDisplay: invalid display token");
        return;
    }

    const DisplayDeviceState& info(mCurrentState.displays.valueAt(idx));
    if (!info.isVirtualDisplay()) {
        ALOGE("destroyDisplay called for non-virtual display");
        return;
    }

    mCurrentState.displays.removeItemsAt(idx);
    setTransactionFlags(eDisplayTransactionNeeded);
}

void SurfaceFlinger::createBuiltinDisplayLocked(DisplayDevice::DisplayType type) {
    ALOGV("createBuiltinDisplayLocked(%d)", type);
    ALOGW_IF(mBuiltinDisplays[type],
            "Overwriting display token for display type %d", type);
    mBuiltinDisplays[type] = new BBinder();
    // All non-virtual displays are currently considered secure.
    DisplayDeviceState info(type, true);
    mCurrentState.displays.add(mBuiltinDisplays[type], info);
}

sp<IBinder> SurfaceFlinger::getBuiltInDisplay(int32_t id) {
    if (uint32_t(id) >= DisplayDevice::NUM_BUILTIN_DISPLAY_TYPES) {
        ALOGE("getDefaultDisplay: id=%d is not a valid default display id", id);
        return NULL;
    }
    return mBuiltinDisplays[id];
}

sp<IGraphicBufferAlloc> SurfaceFlinger::createGraphicBufferAlloc()
{
    sp<GraphicBufferAlloc> gba(new GraphicBufferAlloc());
    return gba;
}

void SurfaceFlinger::bootFinished()
{
    const nsecs_t now = systemTime();
    const nsecs_t duration = now - mBootTime;
    ALOGI("Boot is finished (%ld ms)", long(ns2ms(duration)) );
    mBootFinished = true;

    // wait patiently for the window manager death
    const String16 name("window");
    sp<IBinder> window(defaultServiceManager()->getService(name));
    if (window != 0) {
        window->linkToDeath(static_cast<IBinder::DeathRecipient*>(this));
    }

    // stop boot animation
    // formerly we would just kill the process, but we now ask it to exit so it
    // can choose where to stop the animation.
    property_set("service.bootanim.exit", "1");

    const int LOGTAG_SF_STOP_BOOTANIM = 60110;
    LOG_EVENT_LONG(LOGTAG_SF_STOP_BOOTANIM,
                   ns2ms(systemTime(SYSTEM_TIME_MONOTONIC)));
}

void SurfaceFlinger::deleteTextureAsync(uint32_t texture) {
    class MessageDestroyGLTexture : public MessageBase {
        RenderEngine& engine;
        uint32_t texture;
    public:
        MessageDestroyGLTexture(RenderEngine& engine, uint32_t texture)
            : engine(engine), texture(texture) {
        }
        virtual bool handler() {
            engine.deleteTextures(1, &texture);
            return true;
        }
    };
    postMessageAsync(new MessageDestroyGLTexture(getRenderEngine(), texture));
}

class DispSyncSource : public VSyncSource, private DispSync::Callback {
public:
    DispSyncSource(DispSync* dispSync, nsecs_t phaseOffset, bool traceVsync,
        const char* name) :
            mName(name),
            mValue(0),
            mTraceVsync(traceVsync),
            mVsyncOnLabel(String8::format("VsyncOn-%s", name)),
            mVsyncEventLabel(String8::format("VSYNC-%s", name)),
            mDispSync(dispSync),
            mCallbackMutex(),
            mCallback(),
            mVsyncMutex(),
            mPhaseOffset(phaseOffset),
            mEnabled(false) {}

    virtual ~DispSyncSource() {}

    virtual void setVSyncEnabled(bool enable) {
        Mutex::Autolock lock(mVsyncMutex);
        if (enable) {
            status_t err = mDispSync->addEventListener(mName, mPhaseOffset,
                    static_cast<DispSync::Callback*>(this));
            if (err != NO_ERROR) {
                ALOGE("error registering vsync callback: %s (%d)",
                        strerror(-err), err);
            }
            //ATRACE_INT(mVsyncOnLabel.string(), 1);
        } else {
            status_t err = mDispSync->removeEventListener(
                    static_cast<DispSync::Callback*>(this));
            if (err != NO_ERROR) {
                ALOGE("error unregistering vsync callback: %s (%d)",
                        strerror(-err), err);
            }
            //ATRACE_INT(mVsyncOnLabel.string(), 0);
        }
        mEnabled = enable;
    }

    virtual void setCallback(const sp<VSyncSource::Callback>& callback) {
        Mutex::Autolock lock(mCallbackMutex);
        mCallback = callback;
    }

    virtual void setPhaseOffset(nsecs_t phaseOffset) {
        Mutex::Autolock lock(mVsyncMutex);

        // Normalize phaseOffset to [0, period)
        auto period = mDispSync->getPeriod();
        phaseOffset %= period;
        if (phaseOffset < 0) {
            // If we're here, then phaseOffset is in (-period, 0). After this
            // operation, it will be in (0, period)
            phaseOffset += period;
        }
        mPhaseOffset = phaseOffset;

        // If we're not enabled, we don't need to mess with the listeners
        if (!mEnabled) {
            return;
        }

        // Remove the listener with the old offset
        status_t err = mDispSync->removeEventListener(
                static_cast<DispSync::Callback*>(this));
        if (err != NO_ERROR) {
            ALOGE("error unregistering vsync callback: %s (%d)",
                    strerror(-err), err);
        }

        // Add a listener with the new offset
        err = mDispSync->addEventListener(mName, mPhaseOffset,
                static_cast<DispSync::Callback*>(this));
        if (err != NO_ERROR) {
            ALOGE("error registering vsync callback: %s (%d)",
                    strerror(-err), err);
        }
    }

private:
    virtual void onDispSyncEvent(nsecs_t when) {
        sp<VSyncSource::Callback> callback;
        {
            Mutex::Autolock lock(mCallbackMutex);
            callback = mCallback;

            if (mTraceVsync) {
                mValue = (mValue + 1) % 2;
                ATRACE_INT(mVsyncEventLabel.string(), mValue);
            }
        }

        if (callback != NULL) {
            callback->onVSyncEvent(when);
        }
    }

    const char* const mName;

    int mValue;

    const bool mTraceVsync;
    const String8 mVsyncOnLabel;
    const String8 mVsyncEventLabel;

    DispSync* mDispSync;

    Mutex mCallbackMutex; // Protects the following
    sp<VSyncSource::Callback> mCallback;

    Mutex mVsyncMutex; // Protects the following
    nsecs_t mPhaseOffset;
    bool mEnabled;
};

void SurfaceFlinger::init() {
    ALOGI(  "SurfaceFlinger's main thread ready to run. "
            "Initializing graphics H/W...");

    { // Autolock scope
        Mutex::Autolock _l(mStateLock);

        // initialize EGL for the default display
        mEGLDisplay = eglGetDisplay(EGL_DEFAULT_DISPLAY);
        eglInitialize(mEGLDisplay, NULL, NULL);

        // start the EventThread
        sp<VSyncSource> vsyncSrc = new DispSyncSource(&mPrimaryDispSync,
                vsyncPhaseOffsetNs, true, "app");
        mEventThread = new EventThread(vsyncSrc, *this);
        sp<VSyncSource> sfVsyncSrc = new DispSyncSource(&mPrimaryDispSync,
                sfVsyncPhaseOffsetNs, true, "sf");
        mSFEventThread = new EventThread(sfVsyncSrc, *this);
        mEventQueue.setEventThread(mSFEventThread);

        // set SFEventThread to SCHED_FIFO to minimize jitter
        struct sched_param param = {0};
        param.sched_priority = 1;
        if (sched_setscheduler(mSFEventThread->getTid(), SCHED_FIFO, &param) != 0) {
            ALOGE("Couldn't set SCHED_FIFO for SFEventThread");
        }

        // Get a RenderEngine for the given display / config (can't fail)
        mRenderEngine = RenderEngine::create(mEGLDisplay,
                HAL_PIXEL_FORMAT_RGBA_8888);
    }

    // Drop the state lock while we initialize the hardware composer. We drop
    // the lock because on creation, it will call back into SurfaceFlinger to
    // initialize the primary display.
    mHwc = new HWComposer(this);
    mHwc->setEventHandler(static_cast<HWComposer::EventHandler*>(this));

    Mutex::Autolock _l(mStateLock);

    // retrieve the EGL context that was selected/created
    mEGLContext = mRenderEngine->getEGLContext();

    LOG_ALWAYS_FATAL_IF(mEGLContext == EGL_NO_CONTEXT,
            "couldn't create EGLContext");

    // make the GLContext current so that we can create textures when creating
    // Layers (which may happens before we render something)
    getDefaultDisplayDevice()->makeCurrent(mEGLDisplay, mEGLContext);

    mEventControlThread = new EventControlThread(this);
    mEventControlThread->run("EventControl", PRIORITY_URGENT_DISPLAY);
    android_set_rt_ioprio(mEventControlThread->getTid(), 1);

    // initialize our drawing state
    mDrawingState = mCurrentState;

    // set initial conditions (e.g. unblank default device)
    initializeDisplays();

    mRenderEngine->primeCache();

    // start boot animation
    startBootAnim();

    ALOGV("Done initializing");
}

void SurfaceFlinger::startBootAnim() {
    // start boot animation
    property_set("service.bootanim.exit", "0");
    property_set("ctl.start", "bootanim");
}

size_t SurfaceFlinger::getMaxTextureSize() const {
    return mRenderEngine->getMaxTextureSize();
}

size_t SurfaceFlinger::getMaxViewportDims() const {
    return mRenderEngine->getMaxViewportDims();
}

// ----------------------------------------------------------------------------

bool SurfaceFlinger::authenticateSurfaceTexture(
        const sp<IGraphicBufferProducer>& bufferProducer) const {
    Mutex::Autolock _l(mStateLock);
    sp<IBinder> surfaceTextureBinder(IInterface::asBinder(bufferProducer));
    return mGraphicBufferProducerList.indexOf(surfaceTextureBinder) >= 0;
}

status_t SurfaceFlinger::getDisplayConfigs(const sp<IBinder>& display,
        Vector<DisplayInfo>* configs) {
    if ((configs == NULL) || (display.get() == NULL)) {
        return BAD_VALUE;
    }

    if (!display.get())
        return NAME_NOT_FOUND;

    int32_t type = NAME_NOT_FOUND;
    for (int i=0 ; i<DisplayDevice::NUM_BUILTIN_DISPLAY_TYPES ; i++) {
        if (display == mBuiltinDisplays[i]) {
            type = i;
            break;
        }
    }

    if (type < 0) {
        return type;
    }

    // TODO: Not sure if display density should handled by SF any longer
    class Density {
        static int getDensityFromProperty(char const* propName) {
            char property[PROPERTY_VALUE_MAX];
            int density = 0;
            if (property_get(propName, property, NULL) > 0) {
                density = atoi(property);
            }
            return density;
        }
    public:
        static int getEmuDensity() {
            return getDensityFromProperty("qemu.sf.lcd_density"); }
        static int getBuildDensity()  {
            return getDensityFromProperty("ro.sf.lcd_density"); }
    };

    configs->clear();

    for (const auto& hwConfig : getHwComposer().getConfigs(type)) {
        DisplayInfo info = DisplayInfo();

        float xdpi = hwConfig->getDpiX();
        float ydpi = hwConfig->getDpiY();

        if (type == DisplayDevice::DISPLAY_PRIMARY) {
            // The density of the device is provided by a build property
            float density = Density::getBuildDensity() / 160.0f;
            if (density == 0) {
                // the build doesn't provide a density -- this is wrong!
                // use xdpi instead
                ALOGE("ro.sf.lcd_density must be defined as a build property");
                density = xdpi / 160.0f;
            }
            if (Density::getEmuDensity()) {
                // if "qemu.sf.lcd_density" is specified, it overrides everything
                xdpi = ydpi = density = Density::getEmuDensity();
                density /= 160.0f;
            }
            info.density = density;

            // TODO: this needs to go away (currently needed only by webkit)
            sp<const DisplayDevice> hw(getDefaultDisplayDevice());
            info.orientation = hw->getOrientation();
        } else {
            // TODO: where should this value come from?
            static const int TV_DENSITY = 213;
            info.density = TV_DENSITY / 160.0f;
            info.orientation = 0;
        }

        info.w = hwConfig->getWidth();
        info.h = hwConfig->getHeight();
        info.xdpi = xdpi;
        info.ydpi = ydpi;
        info.fps = 1e9 / hwConfig->getVsyncPeriod();
        info.appVsyncOffset = VSYNC_EVENT_PHASE_OFFSET_NS;

        // This is how far in advance a buffer must be queued for
        // presentation at a given time.  If you want a buffer to appear
        // on the screen at time N, you must submit the buffer before
        // (N - presentationDeadline).
        //
        // Normally it's one full refresh period (to give SF a chance to
        // latch the buffer), but this can be reduced by configuring a
        // DispSync offset.  Any additional delays introduced by the hardware
        // composer or panel must be accounted for here.
        //
        // We add an additional 1ms to allow for processing time and
        // differences between the ideal and actual refresh rate.
        info.presentationDeadline = hwConfig->getVsyncPeriod() -
                SF_VSYNC_EVENT_PHASE_OFFSET_NS + 1000000;

        // All non-virtual displays are currently considered secure.
        info.secure = true;

        configs->push_back(info);
    }

    return NO_ERROR;
}

status_t SurfaceFlinger::getDisplayStats(const sp<IBinder>& /* display */,
        DisplayStatInfo* stats) {
    if (stats == NULL) {
        return BAD_VALUE;
    }

    // FIXME for now we always return stats for the primary display
    memset(stats, 0, sizeof(*stats));
    stats->vsyncTime   = mPrimaryDispSync.computeNextRefresh(0);
    stats->vsyncPeriod = mPrimaryDispSync.getPeriod();
    return NO_ERROR;
}

int SurfaceFlinger::getActiveConfig(const sp<IBinder>& display) {
    sp<DisplayDevice> device(getDisplayDevice(display));
    if (device != NULL) {
        return device->getActiveConfig();
    }
    return BAD_VALUE;
}

void SurfaceFlinger::setActiveConfigInternal(const sp<DisplayDevice>& hw, int mode) {
    ALOGD("Set active config mode=%d, type=%d flinger=%p", mode, hw->getDisplayType(),
          this);
    int32_t type = hw->getDisplayType();
    int currentMode = hw->getActiveConfig();

    if (mode == currentMode) {
        ALOGD("Screen type=%d is already mode=%d", hw->getDisplayType(), mode);
        return;
    }

    if (type >= DisplayDevice::NUM_BUILTIN_DISPLAY_TYPES) {
        ALOGW("Trying to set config for virtual display");
        return;
    }

    hw->setActiveConfig(mode);
    getHwComposer().setActiveConfig(type, mode);
}

status_t SurfaceFlinger::setActiveConfig(const sp<IBinder>& display, int mode) {
    class MessageSetActiveConfig: public MessageBase {
        SurfaceFlinger& mFlinger;
        sp<IBinder> mDisplay;
        int mMode;
    public:
        MessageSetActiveConfig(SurfaceFlinger& flinger, const sp<IBinder>& disp,
                               int mode) :
            mFlinger(flinger), mDisplay(disp) { mMode = mode; }
        virtual bool handler() {
            Vector<DisplayInfo> configs;
            mFlinger.getDisplayConfigs(mDisplay, &configs);
            if (mMode < 0 || mMode >= static_cast<int>(configs.size())) {
                ALOGE("Attempt to set active config = %d for display with %zu configs",
                        mMode, configs.size());
                return true;
            }
            sp<DisplayDevice> hw(mFlinger.getDisplayDevice(mDisplay));
            if (hw == NULL) {
                ALOGE("Attempt to set active config = %d for null display %p",
                        mMode, mDisplay.get());
            } else if (hw->getDisplayType() >= DisplayDevice::DISPLAY_VIRTUAL) {
                ALOGW("Attempt to set active config = %d for virtual display",
                        mMode);
            } else {
                mFlinger.setActiveConfigInternal(hw, mMode);
            }
            return true;
        }
    };
    sp<MessageBase> msg = new MessageSetActiveConfig(*this, display, mode);
    postMessageSync(msg);
    return NO_ERROR;
}
status_t SurfaceFlinger::getDisplayColorModes(const sp<IBinder>& display,
        Vector<android_color_mode_t>* outColorModes) {
    if ((outColorModes == nullptr) || (display.get() == nullptr)) {
        return BAD_VALUE;
    }

    if (!display.get()) {
        return NAME_NOT_FOUND;
    }

    int32_t type = NAME_NOT_FOUND;
    for (int i=0 ; i<DisplayDevice::NUM_BUILTIN_DISPLAY_TYPES ; i++) {
        if (display == mBuiltinDisplays[i]) {
            type = i;
            break;
        }
    }

    if (type < 0) {
        return type;
    }

    std::vector<android_color_mode_t> modes = getHwComposer().getColorModes(type);
    outColorModes->clear();
    std::copy(modes.cbegin(), modes.cend(), std::back_inserter(*outColorModes));

    return NO_ERROR;
}

android_color_mode_t SurfaceFlinger::getActiveColorMode(const sp<IBinder>& display) {
    sp<DisplayDevice> device(getDisplayDevice(display));
    if (device != nullptr) {
        return device->getActiveColorMode();
    }
    return static_cast<android_color_mode_t>(BAD_VALUE);
}

void SurfaceFlinger::setActiveColorModeInternal(const sp<DisplayDevice>& hw,
        android_color_mode_t mode) {
    ALOGD("Set active color mode=%d, type=%d flinger=%p", mode, hw->getDisplayType(),
          this);
    int32_t type = hw->getDisplayType();
    android_color_mode_t currentMode = hw->getActiveColorMode();

    if (mode == currentMode) {
        ALOGD("Screen type=%d is already in color mode=%d", hw->getDisplayType(), mode);
        return;
    }

    if (type >= DisplayDevice::NUM_BUILTIN_DISPLAY_TYPES) {
        ALOGW("Trying to set config for virtual display");
        return;
    }

    hw->setActiveColorMode(mode);
    getHwComposer().setActiveColorMode(type, mode);
}


status_t SurfaceFlinger::setActiveColorMode(const sp<IBinder>& display,
        android_color_mode_t colorMode) {
    class MessageSetActiveColorMode: public MessageBase {
        SurfaceFlinger& mFlinger;
        sp<IBinder> mDisplay;
        android_color_mode_t mMode;
    public:
        MessageSetActiveColorMode(SurfaceFlinger& flinger, const sp<IBinder>& disp,
                               android_color_mode_t mode) :
            mFlinger(flinger), mDisplay(disp) { mMode = mode; }
        virtual bool handler() {
            Vector<android_color_mode_t> modes;
            mFlinger.getDisplayColorModes(mDisplay, &modes);
            bool exists = std::find(std::begin(modes), std::end(modes), mMode) != std::end(modes);
            if (mMode < 0 || !exists) {
                ALOGE("Attempt to set invalid active color mode = %d for display %p", mMode,
                        mDisplay.get());
                return true;
            }
            sp<DisplayDevice> hw(mFlinger.getDisplayDevice(mDisplay));
            if (hw == nullptr) {
                ALOGE("Attempt to set active color mode = %d for null display %p",
                        mMode, mDisplay.get());
            } else if (hw->getDisplayType() >= DisplayDevice::DISPLAY_VIRTUAL) {
                ALOGW("Attempt to set active color mode= %d for virtual display",
                        mMode);
            } else {
                mFlinger.setActiveColorModeInternal(hw, mMode);
            }
            return true;
        }
    };
    sp<MessageBase> msg = new MessageSetActiveColorMode(*this, display, colorMode);
    postMessageSync(msg);
    return NO_ERROR;
}

status_t SurfaceFlinger::clearAnimationFrameStats() {
    Mutex::Autolock _l(mStateLock);
    mAnimFrameTracker.clearStats();
    return NO_ERROR;
}

status_t SurfaceFlinger::getAnimationFrameStats(FrameStats* outStats) const {
    Mutex::Autolock _l(mStateLock);
    mAnimFrameTracker.getStats(outStats);
    return NO_ERROR;
}

status_t SurfaceFlinger::getHdrCapabilities(const sp<IBinder>& display,
        HdrCapabilities* outCapabilities) const {
    Mutex::Autolock _l(mStateLock);

    sp<const DisplayDevice> displayDevice(getDisplayDevice(display));
    if (displayDevice == nullptr) {
        ALOGE("getHdrCapabilities: Invalid display %p", displayDevice.get());
        return BAD_VALUE;
    }

    std::unique_ptr<HdrCapabilities> capabilities =
            mHwc->getHdrCapabilities(displayDevice->getHwcDisplayId());
    if (capabilities) {
        std::swap(*outCapabilities, *capabilities);
    } else {
        return BAD_VALUE;
    }

    return NO_ERROR;
}

// ----------------------------------------------------------------------------

sp<IDisplayEventConnection> SurfaceFlinger::createDisplayEventConnection() {
    return mEventThread->createEventConnection();
}

// ----------------------------------------------------------------------------

void SurfaceFlinger::waitForEvent() {
    mEventQueue.waitMessage();
}

void SurfaceFlinger::signalTransaction() {
    mEventQueue.invalidate();
}

void SurfaceFlinger::signalLayerUpdate() {
    mEventQueue.invalidate();
}

void SurfaceFlinger::signalRefresh() {
    mEventQueue.refresh();
}

status_t SurfaceFlinger::postMessageAsync(const sp<MessageBase>& msg,
        nsecs_t reltime, uint32_t /* flags */) {
    return mEventQueue.postMessage(msg, reltime);
}

status_t SurfaceFlinger::postMessageSync(const sp<MessageBase>& msg,
        nsecs_t reltime, uint32_t /* flags */) {
    status_t res = mEventQueue.postMessage(msg, reltime);
    if (res == NO_ERROR) {
        msg->wait();
    }
    return res;
}

void SurfaceFlinger::run() {
    do {
        waitForEvent();
    } while (true);
}

void SurfaceFlinger::enableHardwareVsync() {
    Mutex::Autolock _l(mHWVsyncLock);
    if (!mPrimaryHWVsyncEnabled && mHWVsyncAvailable) {
        mPrimaryDispSync.beginResync();
        //eventControl(HWC_DISPLAY_PRIMARY, SurfaceFlinger::EVENT_VSYNC, true);
        mEventControlThread->setVsyncEnabled(true);
        mPrimaryHWVsyncEnabled = true;
    }
}

void SurfaceFlinger::resyncToHardwareVsync(bool makeAvailable) {
    Mutex::Autolock _l(mHWVsyncLock);

    if (makeAvailable) {
        mHWVsyncAvailable = true;
    } else if (!mHWVsyncAvailable) {
        // Hardware vsync is not currently available, so abort the resync
        // attempt for now
        return;
    }

    const auto& activeConfig = mHwc->getActiveConfig(HWC_DISPLAY_PRIMARY);
    const nsecs_t period = activeConfig->getVsyncPeriod();

    mPrimaryDispSync.reset();
    mPrimaryDispSync.setPeriod(period);

    if (!mPrimaryHWVsyncEnabled) {
        mPrimaryDispSync.beginResync();
        //eventControl(HWC_DISPLAY_PRIMARY, SurfaceFlinger::EVENT_VSYNC, true);
        mEventControlThread->setVsyncEnabled(true);
        mPrimaryHWVsyncEnabled = true;
    }
}

void SurfaceFlinger::disableHardwareVsync(bool makeUnavailable) {
    Mutex::Autolock _l(mHWVsyncLock);
    if (mPrimaryHWVsyncEnabled) {
        //eventControl(HWC_DISPLAY_PRIMARY, SurfaceFlinger::EVENT_VSYNC, false);
        mEventControlThread->setVsyncEnabled(false);
        mPrimaryDispSync.endResync();
        mPrimaryHWVsyncEnabled = false;
    }
    if (makeUnavailable) {
        mHWVsyncAvailable = false;
    }
}

void SurfaceFlinger::resyncWithRateLimit() {
    static constexpr nsecs_t kIgnoreDelay = ms2ns(500);
    if (systemTime() - mLastSwapTime > kIgnoreDelay) {
        resyncToHardwareVsync(false);
    }
}

void SurfaceFlinger::onVSyncReceived(int32_t type, nsecs_t timestamp) {
    bool needsHwVsync = false;

    { // Scope for the lock
        Mutex::Autolock _l(mHWVsyncLock);
        if (type == 0 && mPrimaryHWVsyncEnabled) {
            needsHwVsync = mPrimaryDispSync.addResyncSample(timestamp);
        }
    }

    if (needsHwVsync) {
        enableHardwareVsync();
    } else {
        disableHardwareVsync(false);
    }
}

void SurfaceFlinger::onHotplugReceived(int32_t disp, bool connected) {
    ALOGV("onHotplugReceived(%d, %s)", disp, connected ? "true" : "false");
    if (disp == DisplayDevice::DISPLAY_PRIMARY) {
        Mutex::Autolock lock(mStateLock);

        // All non-virtual displays are currently considered secure.
        bool isSecure = true;

        int32_t type = DisplayDevice::DISPLAY_PRIMARY;
        createBuiltinDisplayLocked(DisplayDevice::DISPLAY_PRIMARY);
        wp<IBinder> token = mBuiltinDisplays[type];

        sp<IGraphicBufferProducer> producer;
        sp<IGraphicBufferConsumer> consumer;
        BufferQueue::createBufferQueue(&producer, &consumer,
                new GraphicBufferAlloc());

        sp<FramebufferSurface> fbs = new FramebufferSurface(*mHwc,
                DisplayDevice::DISPLAY_PRIMARY, consumer);
        sp<DisplayDevice> hw = new DisplayDevice(this,
                DisplayDevice::DISPLAY_PRIMARY, disp, isSecure, token, fbs,
                producer, mRenderEngine->getEGLConfig());
        mDisplays.add(token, hw);
    } else {
        auto type = DisplayDevice::DISPLAY_EXTERNAL;
        Mutex::Autolock _l(mStateLock);
        if (connected) {
            createBuiltinDisplayLocked(type);
        } else {
            mCurrentState.displays.removeItem(mBuiltinDisplays[type]);
            mBuiltinDisplays[type].clear();
        }
        setTransactionFlags(eDisplayTransactionNeeded);

        // Defer EventThread notification until SF has updated mDisplays.
    }
}

void SurfaceFlinger::setVsyncEnabled(int disp, int enabled) {
    ATRACE_CALL();
    getHwComposer().setVsyncEnabled(disp,
            enabled ? HWC2::Vsync::Enable : HWC2::Vsync::Disable);
}

void SurfaceFlinger::onMessageReceived(int32_t what) {
    ATRACE_CALL();
    switch (what) {
        case MessageQueue::INVALIDATE: {
            bool frameMissed = !mHadClientComposition &&
                    mPreviousPresentFence != Fence::NO_FENCE &&
                    mPreviousPresentFence->getSignalTime() == INT64_MAX;
            ATRACE_INT("FrameMissed", static_cast<int>(frameMissed));
            if (mPropagateBackpressure && frameMissed) {
                signalLayerUpdate();
                break;
            }

            bool refreshNeeded = handleMessageTransaction();
            refreshNeeded |= handleMessageInvalidate();
            refreshNeeded |= mRepaintEverything;
            if (refreshNeeded) {
                // Signal a refresh if a transaction modified the window state,
                // a new buffer was latched, or if HWC has requested a full
                // repaint
                signalRefresh();
            }
            break;
        }
        case MessageQueue::REFRESH: {
            handleMessageRefresh();
            break;
        }
    }
}

bool SurfaceFlinger::handleMessageTransaction() {
    uint32_t transactionFlags = peekTransactionFlags(eTransactionMask);
    if (transactionFlags) {
        handleTransaction(transactionFlags);
        return true;
    }
    return false;
}

bool SurfaceFlinger::handleMessageInvalidate() {
    ATRACE_CALL();
    return handlePageFlip();
}

void SurfaceFlinger::handleMessageRefresh() {
    ATRACE_CALL();

    nsecs_t refreshStartTime = systemTime(SYSTEM_TIME_MONOTONIC);

    preComposition();
    rebuildLayerStacks();
    setUpHWComposer();
    doDebugFlashRegions();
    doComposition();
    postComposition(refreshStartTime);

    mPreviousPresentFence = mHwc->getRetireFence(HWC_DISPLAY_PRIMARY);

    mHadClientComposition = false;
    for (size_t displayId = 0; displayId < mDisplays.size(); ++displayId) {
        const sp<DisplayDevice>& displayDevice = mDisplays[displayId];
        mHadClientComposition = mHadClientComposition ||
                mHwc->hasClientComposition(displayDevice->getHwcDisplayId());
    }

    // Release any buffers which were replaced this frame
    for (auto& layer : mLayersWithQueuedFrames) {
        layer->releasePendingBuffer();
    }
    mLayersWithQueuedFrames.clear();
}

void SurfaceFlinger::doDebugFlashRegions()
{
    // is debugging enabled
    if (CC_LIKELY(!mDebugRegion))
        return;

    const bool repaintEverything = mRepaintEverything;
    for (size_t dpy=0 ; dpy<mDisplays.size() ; dpy++) {
        const sp<DisplayDevice>& hw(mDisplays[dpy]);
        if (hw->isDisplayOn()) {
            // transform the dirty region into this screen's coordinate space
            const Region dirtyRegion(hw->getDirtyRegion(repaintEverything));
            if (!dirtyRegion.isEmpty()) {
                // redraw the whole screen
                doComposeSurfaces(hw, Region(hw->bounds()));

                // and draw the dirty region
                const int32_t height = hw->getHeight();
                RenderEngine& engine(getRenderEngine());
                engine.fillRegionWithColor(dirtyRegion, height, 1, 0, 1, 1);

                hw->swapBuffers(getHwComposer());
            }
        }
    }

    postFramebuffer();

    if (mDebugRegion > 1) {
        usleep(mDebugRegion * 1000);
    }

    for (size_t displayId = 0; displayId < mDisplays.size(); ++displayId) {
        auto& displayDevice = mDisplays[displayId];
        if (!displayDevice->isDisplayOn()) {
            continue;
        }

        status_t result = displayDevice->prepareFrame(*mHwc);
        ALOGE_IF(result != NO_ERROR, "prepareFrame for display %zd failed:"
                " %d (%s)", displayId, result, strerror(-result));
    }
}

void SurfaceFlinger::preComposition()
{
    ATRACE_CALL();
    ALOGV("preComposition");

    bool needExtraInvalidate = false;
    const LayerVector& layers(mDrawingState.layersSortedByZ);
    const size_t count = layers.size();
    for (size_t i=0 ; i<count ; i++) {
        if (layers[i]->onPreComposition()) {
            needExtraInvalidate = true;
        }
    }
    if (needExtraInvalidate) {
        signalLayerUpdate();
    }
}

void SurfaceFlinger::postComposition(nsecs_t refreshStartTime)
{
    ATRACE_CALL();
    ALOGV("postComposition");

    const LayerVector& layers(mDrawingState.layersSortedByZ);
    const size_t count = layers.size();
    for (size_t i=0 ; i<count ; i++) {
        bool frameLatched = layers[i]->onPostComposition();
        if (frameLatched) {
            recordBufferingStats(layers[i]->getName().string(),
                    layers[i]->getOccupancyHistory(false));
        }
    }

    sp<Fence> presentFence = mHwc->getRetireFence(HWC_DISPLAY_PRIMARY);

    if (presentFence->isValid()) {
        if (mPrimaryDispSync.addPresentFence(presentFence)) {
            enableHardwareVsync();
        } else {
            disableHardwareVsync(false);
        }
    }

    const sp<const DisplayDevice> hw(getDefaultDisplayDevice());
    if (kIgnorePresentFences) {
        if (hw->isDisplayOn()) {
            enableHardwareVsync();
        }
    }

    mFenceTracker.addFrame(refreshStartTime, presentFence,
            hw->getVisibleLayersSortedByZ(), hw->getClientTargetAcquireFence());

    if (mAnimCompositionPending) {
        mAnimCompositionPending = false;

        if (presentFence->isValid()) {
            mAnimFrameTracker.setActualPresentFence(presentFence);
        } else {
            // The HWC doesn't support present fences, so use the refresh
            // timestamp instead.
            nsecs_t presentTime =
                    mHwc->getRefreshTimestamp(HWC_DISPLAY_PRIMARY);
            mAnimFrameTracker.setActualPresentTime(presentTime);
        }
        mAnimFrameTracker.advanceFrame();
    }

    if (hw->getPowerMode() == HWC_POWER_MODE_OFF) {
        return;
    }

    nsecs_t currentTime = systemTime();
    if (mHasPoweredOff) {
        mHasPoweredOff = false;
    } else {
        nsecs_t period = mPrimaryDispSync.getPeriod();
        nsecs_t elapsedTime = currentTime - mLastSwapTime;
        size_t numPeriods = static_cast<size_t>(elapsedTime / period);
        if (numPeriods < NUM_BUCKETS - 1) {
            mFrameBuckets[numPeriods] += elapsedTime;
        } else {
            mFrameBuckets[NUM_BUCKETS - 1] += elapsedTime;
        }
        mTotalTime += elapsedTime;
    }
    mLastSwapTime = currentTime;
}

void SurfaceFlinger::rebuildLayerStacks() {
    ATRACE_CALL();
    ALOGV("rebuildLayerStacks");

    // rebuild the visible layer list per screen
    if (CC_UNLIKELY(mVisibleRegionsDirty)) {
        ATRACE_CALL();
        mVisibleRegionsDirty = false;
        invalidateHwcGeometry();

        const LayerVector& layers(mDrawingState.layersSortedByZ);
        for (size_t dpy=0 ; dpy<mDisplays.size() ; dpy++) {
            Region opaqueRegion;
            Region dirtyRegion;
            Vector<sp<Layer>> layersSortedByZ;
            const sp<DisplayDevice>& displayDevice(mDisplays[dpy]);
            const Transform& tr(displayDevice->getTransform());
            const Rect bounds(displayDevice->getBounds());
            if (displayDevice->isDisplayOn()) {
                SurfaceFlinger::computeVisibleRegions(displayDevice->getHwcDisplayId(), layers,
                        displayDevice->getLayerStack(), dirtyRegion,
                        opaqueRegion);

                const size_t count = layers.size();
                for (size_t i=0 ; i<count ; i++) {
                    const sp<Layer>& layer(layers[i]);
                    const Layer::State& s(layer->getDrawingState());
                    if (s.layerStack == displayDevice->getLayerStack()) {
                        Region drawRegion(tr.transform(
                                layer->visibleNonTransparentRegion));
                        drawRegion.andSelf(bounds);
                        if (!drawRegion.isEmpty()) {
                            layersSortedByZ.add(layer);
                        } else {
                            // Clear out the HWC layer if this layer was
                            // previously visible, but no longer is
                            layer->setHwcLayer(displayDevice->getHwcDisplayId(),
                                    nullptr);
                        }
                    }
                }
            }
            displayDevice->setVisibleLayersSortedByZ(layersSortedByZ);
            displayDevice->undefinedRegion.set(bounds);
            displayDevice->undefinedRegion.subtractSelf(
                    tr.transform(opaqueRegion));
            displayDevice->dirtyRegion.orSelf(dirtyRegion);
        }
    }
}

void SurfaceFlinger::setUpHWComposer() {
    ATRACE_CALL();
    ALOGV("setUpHWComposer");

    for (size_t dpy=0 ; dpy<mDisplays.size() ; dpy++) {
        bool dirty = !mDisplays[dpy]->getDirtyRegion(false).isEmpty();
        bool empty = mDisplays[dpy]->getVisibleLayersSortedByZ().size() == 0;
        bool wasEmpty = !mDisplays[dpy]->lastCompositionHadVisibleLayers;

        // If nothing has changed (!dirty), don't recompose.
        // If something changed, but we don't currently have any visible layers,
        //   and didn't when we last did a composition, then skip it this time.
        // The second rule does two things:
        // - When all layers are removed from a display, we'll emit one black
        //   frame, then nothing more until we get new layers.
        // - When a display is created with a private layer stack, we won't
        //   emit any black frames until a layer is added to the layer stack.
        bool mustRecompose = dirty && !(empty && wasEmpty);

        ALOGV_IF(mDisplays[dpy]->getDisplayType() == DisplayDevice::DISPLAY_VIRTUAL,
                "dpy[%zu]: %s composition (%sdirty %sempty %swasEmpty)", dpy,
                mustRecompose ? "doing" : "skipping",
                dirty ? "+" : "-",
                empty ? "+" : "-",
                wasEmpty ? "+" : "-");

        mDisplays[dpy]->beginFrame(mustRecompose);

        if (mustRecompose) {
            mDisplays[dpy]->lastCompositionHadVisibleLayers = !empty;
        }
    }

    // build the h/w work list
    if (CC_UNLIKELY(mGeometryInvalid)) {
        mGeometryInvalid = false;
        for (size_t dpy=0 ; dpy<mDisplays.size() ; dpy++) {
            sp<const DisplayDevice> displayDevice(mDisplays[dpy]);
            const auto hwcId = displayDevice->getHwcDisplayId();
            if (hwcId >= 0) {
                const Vector<sp<Layer>>& currentLayers(
                        displayDevice->getVisibleLayersSortedByZ());
                bool foundLayerWithoutHwc = false;
                for (auto& layer : currentLayers) {
                    if (!layer->hasHwcLayer(hwcId)) {
                        auto hwcLayer = mHwc->createLayer(hwcId);
                        if (hwcLayer) {
                            layer->setHwcLayer(hwcId, std::move(hwcLayer));
                        } else {
                            layer->forceClientComposition(hwcId);
                            foundLayerWithoutHwc = true;
                            continue;
                        }
                    }

                    layer->setGeometry(displayDevice);
<<<<<<< HEAD
                    if (mDebugDisableHWC || mDebugRegion || mDaltonize ||
                            mHasColorMatrix || mHasSecondaryColorMatrix) {
=======
                    if (mDebugDisableHWC || mDebugRegion) {
>>>>>>> a23cc82b
                        layer->forceClientComposition(hwcId);
                    }
                }
            }
        }
    }


    mat4 colorMatrix = mColorMatrix * mDaltonizer();

    // Set the per-frame data
    for (size_t displayId = 0; displayId < mDisplays.size(); ++displayId) {
        auto& displayDevice = mDisplays[displayId];
        const auto hwcId = displayDevice->getHwcDisplayId();
        if (hwcId < 0) {
            continue;
        }
        if (colorMatrix != mPreviousColorMatrix) {
            status_t result = mHwc->setColorTransform(hwcId, colorMatrix);
            ALOGE_IF(result != NO_ERROR, "Failed to set color transform on "
                    "display %zd: %d", displayId, result);
        }
        for (auto& layer : displayDevice->getVisibleLayersSortedByZ()) {
            layer->setPerFrameData(displayDevice);
        }
    }

    mPreviousColorMatrix = colorMatrix;

    for (size_t displayId = 0; displayId < mDisplays.size(); ++displayId) {
        auto& displayDevice = mDisplays[displayId];
        if (!displayDevice->isDisplayOn()) {
            continue;
        }

        status_t result = displayDevice->prepareFrame(*mHwc);
        ALOGE_IF(result != NO_ERROR, "prepareFrame for display %zd failed:"
                " %d (%s)", displayId, result, strerror(-result));
    }
}

void SurfaceFlinger::doComposition() {
    ATRACE_CALL();
    ALOGV("doComposition");

    const bool repaintEverything = android_atomic_and(0, &mRepaintEverything);
    for (size_t dpy=0 ; dpy<mDisplays.size() ; dpy++) {
        const sp<DisplayDevice>& hw(mDisplays[dpy]);
        if (hw->isDisplayOn()) {
            // transform the dirty region into this screen's coordinate space
            const Region dirtyRegion(hw->getDirtyRegion(repaintEverything));

            // repaint the framebuffer (if needed)
            doDisplayComposition(hw, dirtyRegion);

            ++mActiveFrameSequence;

            hw->dirtyRegion.clear();
            hw->flip(hw->swapRegion);
            hw->swapRegion.clear();
        }
    }
    postFramebuffer();
}

void SurfaceFlinger::postFramebuffer()
{
    ATRACE_CALL();
    ALOGV("postFramebuffer");

    const nsecs_t now = systemTime();
    mDebugInSwapBuffers = now;

    for (size_t displayId = 0; displayId < mDisplays.size(); ++displayId) {
        auto& displayDevice = mDisplays[displayId];
        if (!displayDevice->isDisplayOn()) {
            continue;
        }
        const auto hwcId = displayDevice->getHwcDisplayId();
        if (hwcId >= 0) {
            mHwc->commit(hwcId);
        }
        displayDevice->onSwapBuffersCompleted();
        if (displayId == 0) {
            // Make the default display current because the VirtualDisplayDevice
            // code cannot deal with dequeueBuffer() being called outside of the
            // composition loop; however the code below can call glFlush() which
            // is allowed to (and does in some case) call dequeueBuffer().
            displayDevice->makeCurrent(mEGLDisplay, mEGLContext);
        }
        for (auto& layer : displayDevice->getVisibleLayersSortedByZ()) {
            sp<Fence> releaseFence = Fence::NO_FENCE;
            if (layer->getCompositionType(hwcId) == HWC2::Composition::Client) {
                releaseFence = displayDevice->getClientTargetAcquireFence();
            } else {
                auto hwcLayer = layer->getHwcLayer(hwcId);
                releaseFence = mHwc->getLayerReleaseFence(hwcId, hwcLayer);
            }
            layer->onLayerDisplayed(releaseFence);
        }
        if (hwcId >= 0) {
            mHwc->clearReleaseFences(hwcId);
        }
    }

    mLastSwapBufferTime = systemTime() - now;
    mDebugInSwapBuffers = 0;

    uint32_t flipCount = getDefaultDisplayDevice()->getPageFlipCount();
    if (flipCount % LOG_FRAME_STATS_PERIOD == 0) {
        logFrameStats();
    }
    ALOGV_IF(mFrameRateHelper.update(), "FPS: %d", mFrameRateHelper.get());
}

void SurfaceFlinger::handleTransaction(uint32_t transactionFlags)
{
    ATRACE_CALL();

    // here we keep a copy of the drawing state (that is the state that's
    // going to be overwritten by handleTransactionLocked()) outside of
    // mStateLock so that the side-effects of the State assignment
    // don't happen with mStateLock held (which can cause deadlocks).
    State drawingState(mDrawingState);

    Mutex::Autolock _l(mStateLock);
    const nsecs_t now = systemTime();
    mDebugInTransaction = now;

    // Here we're guaranteed that some transaction flags are set
    // so we can call handleTransactionLocked() unconditionally.
    // We call getTransactionFlags(), which will also clear the flags,
    // with mStateLock held to guarantee that mCurrentState won't change
    // until the transaction is committed.

    transactionFlags = getTransactionFlags(eTransactionMask);
    handleTransactionLocked(transactionFlags);

    mLastTransactionTime = systemTime() - now;
    mDebugInTransaction = 0;
    invalidateHwcGeometry();
    // here the transaction has been committed
}

void SurfaceFlinger::handleTransactionLocked(uint32_t transactionFlags)
{
    const LayerVector& currentLayers(mCurrentState.layersSortedByZ);
    const size_t count = currentLayers.size();

    // Notify all layers of available frames
    for (size_t i = 0; i < count; ++i) {
        currentLayers[i]->notifyAvailableFrames();
    }

    /*
     * Traversal of the children
     * (perform the transaction for each of them if needed)
     */

    if (transactionFlags & eTraversalNeeded) {
        for (size_t i=0 ; i<count ; i++) {
            const sp<Layer>& layer(currentLayers[i]);
            uint32_t trFlags = layer->getTransactionFlags(eTransactionNeeded);
            if (!trFlags) continue;

            const uint32_t flags = layer->doTransaction(0);
            if (flags & Layer::eVisibleRegion)
                mVisibleRegionsDirty = true;
        }
    }

    /*
     * Perform display own transactions if needed
     */

    if (transactionFlags & eDisplayTransactionNeeded) {
        // here we take advantage of Vector's copy-on-write semantics to
        // improve performance by skipping the transaction entirely when
        // know that the lists are identical
        const KeyedVector<  wp<IBinder>, DisplayDeviceState>& curr(mCurrentState.displays);
        const KeyedVector<  wp<IBinder>, DisplayDeviceState>& draw(mDrawingState.displays);
        if (!curr.isIdenticalTo(draw)) {
            mVisibleRegionsDirty = true;
            const size_t cc = curr.size();
                  size_t dc = draw.size();

            // find the displays that were removed
            // (ie: in drawing state but not in current state)
            // also handle displays that changed
            // (ie: displays that are in both lists)
            for (size_t i=0 ; i<dc ; i++) {
                const ssize_t j = curr.indexOfKey(draw.keyAt(i));
                if (j < 0) {
                    // in drawing state but not in current state
                    if (!draw[i].isMainDisplay()) {
                        // Call makeCurrent() on the primary display so we can
                        // be sure that nothing associated with this display
                        // is current.
                        const sp<const DisplayDevice> defaultDisplay(getDefaultDisplayDevice());
                        defaultDisplay->makeCurrent(mEGLDisplay, mEGLContext);
                        sp<DisplayDevice> hw(getDisplayDevice(draw.keyAt(i)));
                        if (hw != NULL)
                            hw->disconnect(getHwComposer());
                        if (draw[i].type < DisplayDevice::NUM_BUILTIN_DISPLAY_TYPES)
                            mEventThread->onHotplugReceived(draw[i].type, false);
                        mDisplays.removeItem(draw.keyAt(i));
                    } else {
                        ALOGW("trying to remove the main display");
                    }
                } else {
                    // this display is in both lists. see if something changed.
                    const DisplayDeviceState& state(curr[j]);
                    const wp<IBinder>& display(curr.keyAt(j));
                    const sp<IBinder> state_binder = IInterface::asBinder(state.surface);
                    const sp<IBinder> draw_binder = IInterface::asBinder(draw[i].surface);
                    if (state_binder != draw_binder) {
                        // changing the surface is like destroying and
                        // recreating the DisplayDevice, so we just remove it
                        // from the drawing state, so that it get re-added
                        // below.
                        sp<DisplayDevice> hw(getDisplayDevice(display));
                        if (hw != NULL)
                            hw->disconnect(getHwComposer());
                        mDisplays.removeItem(display);
                        mDrawingState.displays.removeItemsAt(i);
                        dc--; i--;
                        // at this point we must loop to the next item
                        continue;
                    }

                    const sp<DisplayDevice> disp(getDisplayDevice(display));
                    if (disp != NULL) {
                        if (state.layerStack != draw[i].layerStack) {
                            disp->setLayerStack(state.layerStack);
                        }
                        if ((state.orientation != draw[i].orientation)
                                || (state.viewport != draw[i].viewport)
                                || (state.frame != draw[i].frame))
                        {
                            disp->setProjection(state.orientation,
                                    state.viewport, state.frame);
                        }
                        if (state.width != draw[i].width || state.height != draw[i].height) {
                            disp->setDisplaySize(state.width, state.height);
                        }
                    }
                }
            }

            // find displays that were added
            // (ie: in current state but not in drawing state)
            for (size_t i=0 ; i<cc ; i++) {
                if (draw.indexOfKey(curr.keyAt(i)) < 0) {
                    const DisplayDeviceState& state(curr[i]);

                    sp<DisplaySurface> dispSurface;
                    sp<IGraphicBufferProducer> producer;
                    sp<IGraphicBufferProducer> bqProducer;
                    sp<IGraphicBufferConsumer> bqConsumer;
                    BufferQueue::createBufferQueue(&bqProducer, &bqConsumer,
                            new GraphicBufferAlloc());

                    int32_t hwcId = -1;
                    if (state.isVirtualDisplay()) {
                        // Virtual displays without a surface are dormant:
                        // they have external state (layer stack, projection,
                        // etc.) but no internal state (i.e. a DisplayDevice).
                        if (state.surface != NULL) {

                            if (mUseHwcVirtualDisplays) {
                                int width = 0;
                                int status = state.surface->query(
                                        NATIVE_WINDOW_WIDTH, &width);
                                ALOGE_IF(status != NO_ERROR,
                                        "Unable to query width (%d)", status);
                                int height = 0;
                                status = state.surface->query(
                                        NATIVE_WINDOW_HEIGHT, &height);
                                ALOGE_IF(status != NO_ERROR,
                                        "Unable to query height (%d)", status);
                                int intFormat = 0;
                                status = state.surface->query(
                                        NATIVE_WINDOW_FORMAT, &intFormat);
                                ALOGE_IF(status != NO_ERROR,
                                        "Unable to query format (%d)", status);
                                auto format = static_cast<android_pixel_format_t>(
                                        intFormat);

                                mHwc->allocateVirtualDisplay(width, height, &format,
                                        &hwcId);
                            }

                            // TODO: Plumb requested format back up to consumer

                            sp<VirtualDisplaySurface> vds =
                                    new VirtualDisplaySurface(*mHwc,
                                            hwcId, state.surface, bqProducer,
                                            bqConsumer, state.displayName);

                            dispSurface = vds;
                            producer = vds;
                        }
                    } else {
                        ALOGE_IF(state.surface!=NULL,
                                "adding a supported display, but rendering "
                                "surface is provided (%p), ignoring it",
                                state.surface.get());
                        if (state.type == DisplayDevice::DISPLAY_EXTERNAL) {
                            hwcId = DisplayDevice::DISPLAY_EXTERNAL;
                            dispSurface = new FramebufferSurface(*mHwc,
                                    DisplayDevice::DISPLAY_EXTERNAL,
                                    bqConsumer);
                            producer = bqProducer;
                        } else {
                            ALOGE("Attempted to add non-external non-virtual"
                                    " display");
                        }
                    }

                    const wp<IBinder>& display(curr.keyAt(i));
                    if (dispSurface != NULL) {
                        sp<DisplayDevice> hw = new DisplayDevice(this,
                                state.type, hwcId, state.isSecure, display,
                                dispSurface, producer,
                                mRenderEngine->getEGLConfig());
                        hw->setLayerStack(state.layerStack);
                        hw->setProjection(state.orientation,
                                state.viewport, state.frame);
                        hw->setDisplayName(state.displayName);
                        mDisplays.add(display, hw);
                        if (!state.isVirtualDisplay()) {
                            mEventThread->onHotplugReceived(state.type, true);
                        }
                    }
                }
            }
        }
    }

    if (transactionFlags & (eTraversalNeeded|eDisplayTransactionNeeded)) {
        // The transform hint might have changed for some layers
        // (either because a display has changed, or because a layer
        // as changed).
        //
        // Walk through all the layers in currentLayers,
        // and update their transform hint.
        //
        // If a layer is visible only on a single display, then that
        // display is used to calculate the hint, otherwise we use the
        // default display.
        //
        // NOTE: we do this here, rather than in rebuildLayerStacks() so that
        // the hint is set before we acquire a buffer from the surface texture.
        //
        // NOTE: layer transactions have taken place already, so we use their
        // drawing state. However, SurfaceFlinger's own transaction has not
        // happened yet, so we must use the current state layer list
        // (soon to become the drawing state list).
        //
        sp<const DisplayDevice> disp;
        uint32_t currentlayerStack = 0;
        for (size_t i=0; i<count; i++) {
            // NOTE: we rely on the fact that layers are sorted by
            // layerStack first (so we don't have to traverse the list
            // of displays for every layer).
            const sp<Layer>& layer(currentLayers[i]);
            uint32_t layerStack = layer->getDrawingState().layerStack;
            if (i==0 || currentlayerStack != layerStack) {
                currentlayerStack = layerStack;
                // figure out if this layerstack is mirrored
                // (more than one display) if so, pick the default display,
                // if not, pick the only display it's on.
                disp.clear();
                for (size_t dpy=0 ; dpy<mDisplays.size() ; dpy++) {
                    sp<const DisplayDevice> hw(mDisplays[dpy]);
                    if (hw->getLayerStack() == currentlayerStack) {
                        if (disp == NULL) {
                            disp = hw;
                        } else {
                            disp = NULL;
                            break;
                        }
                    }
                }
            }
            if (disp == NULL) {
                // NOTE: TEMPORARY FIX ONLY. Real fix should cause layers to
                // redraw after transform hint changes. See bug 8508397.

                // could be null when this layer is using a layerStack
                // that is not visible on any display. Also can occur at
                // screen off/on times.
                disp = getDefaultDisplayDevice();
            }
            layer->updateTransformHint(disp);
        }
    }


    /*
     * Perform our own transaction if needed
     */

    const LayerVector& layers(mDrawingState.layersSortedByZ);
    if (currentLayers.size() > layers.size()) {
        // layers have been added
        mVisibleRegionsDirty = true;
    }

    // some layers might have been removed, so
    // we need to update the regions they're exposing.
    if (mLayersRemoved) {
        mLayersRemoved = false;
        mVisibleRegionsDirty = true;
        const size_t count = layers.size();
        for (size_t i=0 ; i<count ; i++) {
            const sp<Layer>& layer(layers[i]);
            if (currentLayers.indexOf(layer) < 0) {
                // this layer is not visible anymore
                // TODO: we could traverse the tree from front to back and
                //       compute the actual visible region
                // TODO: we could cache the transformed region
                const Layer::State& s(layer->getDrawingState());
                Region visibleReg = s.active.transform.transform(
                        Region(Rect(s.active.w, s.active.h)));
                invalidateLayerStack(s.layerStack, visibleReg);
            }
        }
    }

    commitTransaction();

    updateCursorAsync();
}

void SurfaceFlinger::updateCursorAsync()
{
    for (size_t displayId = 0; displayId < mDisplays.size(); ++displayId) {
        auto& displayDevice = mDisplays[displayId];
        if (displayDevice->getHwcDisplayId() < 0) {
            continue;
        }

        for (auto& layer : displayDevice->getVisibleLayersSortedByZ()) {
            layer->updateCursorPosition(displayDevice);
        }
    }
}

void SurfaceFlinger::commitTransaction()
{
    if (!mLayersPendingRemoval.isEmpty()) {
        // Notify removed layers now that they can't be drawn from
        for (size_t i = 0; i < mLayersPendingRemoval.size(); i++) {
            recordBufferingStats(mLayersPendingRemoval[i]->getName().string(),
                    mLayersPendingRemoval[i]->getOccupancyHistory(true));
            mLayersPendingRemoval[i]->onRemoved();
        }
        mLayersPendingRemoval.clear();
    }

    // If this transaction is part of a window animation then the next frame
    // we composite should be considered an animation as well.
    mAnimCompositionPending = mAnimTransactionPending;

    mDrawingState = mCurrentState;
    mTransactionPending = false;
    mAnimTransactionPending = false;
    mTransactionCV.broadcast();
}

void SurfaceFlinger::computeVisibleRegions(size_t /* dpy */,
        const LayerVector& currentLayers, uint32_t layerStack,
        Region& outDirtyRegion, Region& outOpaqueRegion)
{
    ATRACE_CALL();
    ALOGV("computeVisibleRegions");

    Region aboveOpaqueLayers;
    Region aboveCoveredLayers;
    Region dirty;

    outDirtyRegion.clear();

    size_t i = currentLayers.size();
    while (i--) {
        const sp<Layer>& layer = currentLayers[i];

        // start with the whole surface at its current location
        const Layer::State& s(layer->getDrawingState());

        // only consider the layers on the given layer stack
        if (s.layerStack != layerStack)
            continue;

        /*
         * opaqueRegion: area of a surface that is fully opaque.
         */
        Region opaqueRegion;

        /*
         * visibleRegion: area of a surface that is visible on screen
         * and not fully transparent. This is essentially the layer's
         * footprint minus the opaque regions above it.
         * Areas covered by a translucent surface are considered visible.
         */
        Region visibleRegion;

        /*
         * coveredRegion: area of a surface that is covered by all
         * visible regions above it (which includes the translucent areas).
         */
        Region coveredRegion;

        /*
         * transparentRegion: area of a surface that is hinted to be completely
         * transparent. This is only used to tell when the layer has no visible
         * non-transparent regions and can be removed from the layer list. It
         * does not affect the visibleRegion of this layer or any layers
         * beneath it. The hint may not be correct if apps don't respect the
         * SurfaceView restrictions (which, sadly, some don't).
         */
        Region transparentRegion;


        // handle hidden surfaces by setting the visible region to empty
        if (CC_LIKELY(layer->isVisible())) {
            const bool translucent = !layer->isOpaque(s);
            Rect bounds(s.active.transform.transform(layer->computeBounds()));
            visibleRegion.set(bounds);
            if (!visibleRegion.isEmpty()) {
                // Remove the transparent area from the visible region
                if (translucent) {
                    const Transform tr(s.active.transform);
                    if (tr.preserveRects()) {
                        // transform the transparent region
                        transparentRegion = tr.transform(s.activeTransparentRegion);
                    } else {
                        // transformation too complex, can't do the
                        // transparent region optimization.
                        transparentRegion.clear();
                    }
                }

                // compute the opaque region
                const int32_t layerOrientation = s.active.transform.getOrientation();
                if (s.alpha == 1.0f && !translucent &&
                        ((layerOrientation & Transform::ROT_INVALID) == false)) {
                    // the opaque region is the layer's footprint
                    opaqueRegion = visibleRegion;
                }
            }
        }

        // Clip the covered region to the visible region
        coveredRegion = aboveCoveredLayers.intersect(visibleRegion);

        // Update aboveCoveredLayers for next (lower) layer
        aboveCoveredLayers.orSelf(visibleRegion);

        // subtract the opaque region covered by the layers above us
        visibleRegion.subtractSelf(aboveOpaqueLayers);

        // compute this layer's dirty region
        if (layer->contentDirty) {
            // we need to invalidate the whole region
            dirty = visibleRegion;
            // as well, as the old visible region
            dirty.orSelf(layer->visibleRegion);
            layer->contentDirty = false;
        } else {
            /* compute the exposed region:
             *   the exposed region consists of two components:
             *   1) what's VISIBLE now and was COVERED before
             *   2) what's EXPOSED now less what was EXPOSED before
             *
             * note that (1) is conservative, we start with the whole
             * visible region but only keep what used to be covered by
             * something -- which mean it may have been exposed.
             *
             * (2) handles areas that were not covered by anything but got
             * exposed because of a resize.
             */
            const Region newExposed = visibleRegion - coveredRegion;
            const Region oldVisibleRegion = layer->visibleRegion;
            const Region oldCoveredRegion = layer->coveredRegion;
            const Region oldExposed = oldVisibleRegion - oldCoveredRegion;
            dirty = (visibleRegion&oldCoveredRegion) | (newExposed-oldExposed);
        }
        dirty.subtractSelf(aboveOpaqueLayers);

        // accumulate to the screen dirty region
        outDirtyRegion.orSelf(dirty);

        // Update aboveOpaqueLayers for next (lower) layer
        aboveOpaqueLayers.orSelf(opaqueRegion);

        // Store the visible region in screen space
        layer->setVisibleRegion(visibleRegion);
        layer->setCoveredRegion(coveredRegion);
        layer->setVisibleNonTransparentRegion(
                visibleRegion.subtract(transparentRegion));
    }

    outOpaqueRegion = aboveOpaqueLayers;
}

void SurfaceFlinger::invalidateLayerStack(uint32_t layerStack,
        const Region& dirty) {
    for (size_t dpy=0 ; dpy<mDisplays.size() ; dpy++) {
        const sp<DisplayDevice>& hw(mDisplays[dpy]);
        if (hw->getLayerStack() == layerStack) {
            hw->dirtyRegion.orSelf(dirty);
        }
    }
}

bool SurfaceFlinger::handlePageFlip()
{
    ALOGV("handlePageFlip");

    Region dirtyRegion;

    bool visibleRegions = false;
    const LayerVector& layers(mDrawingState.layersSortedByZ);
    bool frameQueued = false;

    // Store the set of layers that need updates. This set must not change as
    // buffers are being latched, as this could result in a deadlock.
    // Example: Two producers share the same command stream and:
    // 1.) Layer 0 is latched
    // 2.) Layer 0 gets a new frame
    // 2.) Layer 1 gets a new frame
    // 3.) Layer 1 is latched.
    // Display is now waiting on Layer 1's frame, which is behind layer 0's
    // second frame. But layer 0's second frame could be waiting on display.
    for (size_t i = 0, count = layers.size(); i<count ; i++) {
        const sp<Layer>& layer(layers[i]);
        if (layer->hasQueuedFrame()) {
            frameQueued = true;
            if (layer->shouldPresentNow(mPrimaryDispSync)) {
                mLayersWithQueuedFrames.push_back(layer.get());
            } else {
                layer->useEmptyDamage();
            }
        } else {
            layer->useEmptyDamage();
        }
    }
    for (auto& layer : mLayersWithQueuedFrames) {
        const Region dirty(layer->latchBuffer(visibleRegions));
        layer->useSurfaceDamage();
        const Layer::State& s(layer->getDrawingState());
        invalidateLayerStack(s.layerStack, dirty);
    }

    mVisibleRegionsDirty |= visibleRegions;

    // If we will need to wake up at some time in the future to deal with a
    // queued frame that shouldn't be displayed during this vsync period, wake
    // up during the next vsync period to check again.
    if (frameQueued && mLayersWithQueuedFrames.empty()) {
        signalLayerUpdate();
    }

    // Only continue with the refresh if there is actually new work to do
    return !mLayersWithQueuedFrames.empty();
}

void SurfaceFlinger::invalidateHwcGeometry()
{
    mGeometryInvalid = true;
}


void SurfaceFlinger::doDisplayComposition(const sp<const DisplayDevice>& hw,
        const Region& inDirtyRegion)
{
    // We only need to actually compose the display if:
    // 1) It is being handled by hardware composer, which may need this to
    //    keep its virtual display state machine in sync, or
    // 2) There is work to be done (the dirty region isn't empty)
    bool isHwcDisplay = hw->getHwcDisplayId() >= 0;
    if (!isHwcDisplay && inDirtyRegion.isEmpty()) {
        ALOGV("Skipping display composition");
        return;
    }

    ALOGV("doDisplayComposition");

    Region dirtyRegion(inDirtyRegion);

    // compute the invalid region
    hw->swapRegion.orSelf(dirtyRegion);

    uint32_t flags = hw->getFlags();
    if (flags & DisplayDevice::SWAP_RECTANGLE) {
        // we can redraw only what's dirty, but since SWAP_RECTANGLE only
        // takes a rectangle, we must make sure to update that whole
        // rectangle in that case
        dirtyRegion.set(hw->swapRegion.bounds());
    } else {
        if (flags & DisplayDevice::PARTIAL_UPDATES) {
            // We need to redraw the rectangle that will be updated
            // (pushed to the framebuffer).
            // This is needed because PARTIAL_UPDATES only takes one
            // rectangle instead of a region (see DisplayDevice::flip())
            dirtyRegion.set(hw->swapRegion.bounds());
        } else {
            // we need to redraw everything (the whole screen)
            dirtyRegion.set(hw->bounds());
            hw->swapRegion = dirtyRegion;
        }
    }

<<<<<<< HEAD
    if (CC_LIKELY(!mDaltonize && !mHasColorMatrix && !mHasSecondaryColorMatrix)) {
        if (!doComposeSurfaces(hw, dirtyRegion)) return;
    } else {
        RenderEngine& engine(getRenderEngine());
        mat4 colorMatrix = mColorMatrix;
        if (mHasSecondaryColorMatrix) {
            colorMatrix = mHasColorMatrix ? (colorMatrix * mSecondaryColorMatrix) : mSecondaryColorMatrix;
        }
        if (mDaltonize) {
            colorMatrix = colorMatrix * mDaltonizer();
        }
        mat4 oldMatrix = engine.setupColorTransform(colorMatrix);
        doComposeSurfaces(hw, dirtyRegion);
        engine.setupColorTransform(oldMatrix);
    }
=======
    if (!doComposeSurfaces(hw, dirtyRegion)) return;
>>>>>>> a23cc82b

    // update the swap region and clear the dirty region
    hw->swapRegion.orSelf(dirtyRegion);

    // swap buffers (presentation)
    hw->swapBuffers(getHwComposer());
}

bool SurfaceFlinger::doComposeSurfaces(
        const sp<const DisplayDevice>& displayDevice, const Region& dirty)
{
    ALOGV("doComposeSurfaces");

    const auto hwcId = displayDevice->getHwcDisplayId();

    mat4 oldColorMatrix;
    const bool applyColorMatrix = !mHwc->hasDeviceComposition(hwcId) &&
            !mHwc->hasCapability(HWC2::Capability::SkipClientColorTransform);
    if (applyColorMatrix) {
        mat4 colorMatrix = mColorMatrix * mDaltonizer();
        oldColorMatrix = getRenderEngine().setupColorTransform(colorMatrix);
    }

    bool hasClientComposition = mHwc->hasClientComposition(hwcId);
    if (hasClientComposition) {
        ALOGV("hasClientComposition");

        if (!displayDevice->makeCurrent(mEGLDisplay, mEGLContext)) {
            ALOGW("DisplayDevice::makeCurrent failed. Aborting surface composition for display %s",
                  displayDevice->getDisplayName().string());
            eglMakeCurrent(mEGLDisplay, EGL_NO_SURFACE, EGL_NO_SURFACE, EGL_NO_CONTEXT);
            if(!getDefaultDisplayDevice()->makeCurrent(mEGLDisplay, mEGLContext)) {
              ALOGE("DisplayDevice::makeCurrent on default display failed. Aborting.");
            }
            return false;
        }

        // Never touch the framebuffer if we don't have any framebuffer layers
        const bool hasDeviceComposition = mHwc->hasDeviceComposition(hwcId) ||
                isS3DLayerPresent(displayDevice);
        if (hasDeviceComposition) {
            // when using overlays, we assume a fully transparent framebuffer
            // NOTE: we could reduce how much we need to clear, for instance
            // remove where there are opaque FB layers. however, on some
            // GPUs doing a "clean slate" clear might be more efficient.
            // We'll revisit later if needed.
            mRenderEngine->clearWithColor(0, 0, 0, 0);
        } else {
            // we start with the whole screen area
            const Region bounds(displayDevice->getBounds());

            // we remove the scissor part
            // we're left with the letterbox region
            // (common case is that letterbox ends-up being empty)
            const Region letterbox(bounds.subtract(displayDevice->getScissor()));

            // compute the area to clear
            Region region(displayDevice->undefinedRegion.merge(letterbox));

            // but limit it to the dirty region
            region.andSelf(dirty);

            // screen is already cleared here
            if (!region.isEmpty()) {
                // can happen with SurfaceView
                drawWormhole(displayDevice, region);
            }
        }

        if (displayDevice->getDisplayType() != DisplayDevice::DISPLAY_PRIMARY) {
            // just to be on the safe side, we don't set the
            // scissor on the main display. It should never be needed
            // anyways (though in theory it could since the API allows it).
            const Rect& bounds(displayDevice->getBounds());
            const Rect& scissor(displayDevice->getScissor());
            if (scissor != bounds) {
                // scissor doesn't match the screen's dimensions, so we
                // need to clear everything outside of it and enable
                // the GL scissor so we don't draw anything where we shouldn't

                // enable scissor for this frame
                const uint32_t height = displayDevice->getHeight();
                mRenderEngine->setScissor(scissor.left, height - scissor.bottom,
                        scissor.getWidth(), scissor.getHeight());
            }
        }
    }

    /*
     * and then, render the layers targeted at the framebuffer
     */

    ALOGV("Rendering client layers");
    const Transform& displayTransform = displayDevice->getTransform();
    if (hwcId >= 0) {
        // we're using h/w composer
        bool firstLayer = true;
        for (auto& layer : displayDevice->getVisibleLayersSortedByZ()) {
            const Region clip(dirty.intersect(
                    displayTransform.transform(layer->visibleRegion)));
            ALOGV("Layer: %s", layer->getName().string());
            ALOGV("  Composition type: %s",
                    to_string(layer->getCompositionType(hwcId)).c_str());
            if (!clip.isEmpty()) {
                switch (layer->getCompositionType(hwcId)) {
                    case HWC2::Composition::Cursor:
                    case HWC2::Composition::Device:
                    case HWC2::Composition::SolidColor: {
                        const Layer::State& state(layer->getDrawingState());
                        if (layer->getClearClientTarget(hwcId) && !firstLayer &&
                                layer->isOpaque(state) && (state.alpha == 1.0f)
                                && hasClientComposition) {
                            // never clear the very first layer since we're
                            // guaranteed the FB is already cleared
                            layer->clearWithOpenGL(displayDevice, clip);
                        }
                        break;
                    }
                    case HWC2::Composition::Client: {
                        layer->draw(displayDevice, clip);
                        break;
                    }
                    default:
                        break;
                }
            } else {
                ALOGV("  Skipping for empty clip");
            }
            firstLayer = false;
        }
    } else {
        // we're not using h/w composer
        for (auto& layer : displayDevice->getVisibleLayersSortedByZ()) {
            const Region clip(dirty.intersect(
                    displayTransform.transform(layer->visibleRegion)));
            if (!clip.isEmpty()) {
                layer->draw(displayDevice, clip);
            }
        }
    }

    if (applyColorMatrix) {
        getRenderEngine().setupColorTransform(oldColorMatrix);
    }

    // disable scissor at the end of the frame
    mRenderEngine->disableScissor();
    return true;
}

void SurfaceFlinger::drawWormhole(const sp<const DisplayDevice>& hw, const Region& region) const {
    const int32_t height = hw->getHeight();
    RenderEngine& engine(getRenderEngine());
    engine.fillRegionWithColor(region, height, 0, 0, 0, 0);
}

status_t SurfaceFlinger::addClientLayer(const sp<Client>& client,
        const sp<IBinder>& handle,
        const sp<IGraphicBufferProducer>& gbc,
        const sp<Layer>& lbc)
{
    // add this layer to the current state list
    {
        Mutex::Autolock _l(mStateLock);
        if (mCurrentState.layersSortedByZ.size() >= MAX_LAYERS) {
            return NO_MEMORY;
        }
        mCurrentState.layersSortedByZ.add(lbc);
        mGraphicBufferProducerList.add(IInterface::asBinder(gbc));
    }

    // attach this layer to the client
    client->attachLayer(handle, lbc);

    return NO_ERROR;
}

status_t SurfaceFlinger::removeLayer(const wp<Layer>& weakLayer) {
    Mutex::Autolock _l(mStateLock);
    sp<Layer> layer = weakLayer.promote();
    if (layer == nullptr) {
        // The layer has already been removed, carry on
        return NO_ERROR;
    }

    ssize_t index = mCurrentState.layersSortedByZ.remove(layer);
    if (index >= 0) {
        mLayersPendingRemoval.push(layer);
        mLayersRemoved = true;
        setTransactionFlags(eTransactionNeeded);
        return NO_ERROR;
    }
    return status_t(index);
}

uint32_t SurfaceFlinger::peekTransactionFlags(uint32_t /* flags */) {
    return android_atomic_release_load(&mTransactionFlags);
}

uint32_t SurfaceFlinger::getTransactionFlags(uint32_t flags) {
    return android_atomic_and(~flags, &mTransactionFlags) & flags;
}

uint32_t SurfaceFlinger::setTransactionFlags(uint32_t flags) {
    uint32_t old = android_atomic_or(flags, &mTransactionFlags);
    if ((old & flags)==0) { // wake the server up
        signalTransaction();
    }
    return old;
}

void SurfaceFlinger::setTransactionState(
        const Vector<ComposerState>& state,
        const Vector<DisplayState>& displays,
        uint32_t flags)
{
    ATRACE_CALL();
    Mutex::Autolock _l(mStateLock);
    uint32_t transactionFlags = 0;

    if (flags & eAnimation) {
        // For window updates that are part of an animation we must wait for
        // previous animation "frames" to be handled.
        while (mAnimTransactionPending) {
            status_t err = mTransactionCV.waitRelative(mStateLock, s2ns(5));
            if (CC_UNLIKELY(err != NO_ERROR)) {
                // just in case something goes wrong in SF, return to the
                // caller after a few seconds.
                ALOGW_IF(err == TIMED_OUT, "setTransactionState timed out "
                        "waiting for previous animation frame");
                mAnimTransactionPending = false;
                break;
            }
        }
    }

    size_t count = displays.size();
    for (size_t i=0 ; i<count ; i++) {
        const DisplayState& s(displays[i]);
        transactionFlags |= setDisplayStateLocked(s);
    }

    count = state.size();
    for (size_t i=0 ; i<count ; i++) {
        const ComposerState& s(state[i]);
        // Here we need to check that the interface we're given is indeed
        // one of our own. A malicious client could give us a NULL
        // IInterface, or one of its own or even one of our own but a
        // different type. All these situations would cause us to crash.
        //
        // NOTE: it would be better to use RTTI as we could directly check
        // that we have a Client*. however, RTTI is disabled in Android.
        if (s.client != NULL) {
            sp<IBinder> binder = IInterface::asBinder(s.client);
            if (binder != NULL) {
                String16 desc(binder->getInterfaceDescriptor());
                if (desc == ISurfaceComposerClient::descriptor) {
                    sp<Client> client( static_cast<Client *>(s.client.get()) );
                    transactionFlags |= setClientStateLocked(client, s.state);
                }
            }
        }
    }

    // If a synchronous transaction is explicitly requested without any changes,
    // force a transaction anyway. This can be used as a flush mechanism for
    // previous async transactions.
    if (transactionFlags == 0 && (flags & eSynchronous)) {
        transactionFlags = eTransactionNeeded;
    }

    if (transactionFlags) {
        // this triggers the transaction
        setTransactionFlags(transactionFlags);

        // if this is a synchronous transaction, wait for it to take effect
        // before returning.
        if (flags & eSynchronous) {
            mTransactionPending = true;
        }
        if (flags & eAnimation) {
            mAnimTransactionPending = true;
        }
        while (mTransactionPending) {
            status_t err = mTransactionCV.waitRelative(mStateLock, s2ns(5));
            if (CC_UNLIKELY(err != NO_ERROR)) {
                // just in case something goes wrong in SF, return to the
                // called after a few seconds.
                ALOGW_IF(err == TIMED_OUT, "setTransactionState timed out!");
                mTransactionPending = false;
                break;
            }
        }
    }
}

uint32_t SurfaceFlinger::setDisplayStateLocked(const DisplayState& s)
{
    ssize_t dpyIdx = mCurrentState.displays.indexOfKey(s.token);
    if (dpyIdx < 0)
        return 0;

    uint32_t flags = 0;
    DisplayDeviceState& disp(mCurrentState.displays.editValueAt(dpyIdx));
    if (disp.isValid()) {
        const uint32_t what = s.what;
        if (what & DisplayState::eSurfaceChanged) {
            if (IInterface::asBinder(disp.surface) != IInterface::asBinder(s.surface)) {
                disp.surface = s.surface;
                flags |= eDisplayTransactionNeeded;
            }
        }
        if (what & DisplayState::eLayerStackChanged) {
            if (disp.layerStack != s.layerStack) {
                disp.layerStack = s.layerStack;
                flags |= eDisplayTransactionNeeded;
            }
        }
        if (what & DisplayState::eDisplayProjectionChanged) {
            if (disp.orientation != s.orientation) {
                disp.orientation = s.orientation;
                flags |= eDisplayTransactionNeeded;
            }
            if (disp.frame != s.frame) {
                disp.frame = s.frame;
                flags |= eDisplayTransactionNeeded;
            }
            if (disp.viewport != s.viewport) {
                disp.viewport = s.viewport;
                flags |= eDisplayTransactionNeeded;
            }
        }
        if (what & DisplayState::eDisplaySizeChanged) {
            if (disp.width != s.width) {
                disp.width = s.width;
                flags |= eDisplayTransactionNeeded;
            }
            if (disp.height != s.height) {
                disp.height = s.height;
                flags |= eDisplayTransactionNeeded;
            }
        }
    }
    return flags;
}

uint32_t SurfaceFlinger::setClientStateLocked(
        const sp<Client>& client,
        const layer_state_t& s)
{
    uint32_t flags = 0;
    sp<Layer> layer(client->getLayerUser(s.surface));
    if (layer != 0) {
        const uint32_t what = s.what;
        bool geometryAppliesWithResize =
                what & layer_state_t::eGeometryAppliesWithResize;
        if (what & layer_state_t::ePositionChanged) {
            if (layer->setPosition(s.x, s.y, !geometryAppliesWithResize)) {
                flags |= eTraversalNeeded;
            }
        }
        if (what & layer_state_t::eLayerChanged) {
            // NOTE: index needs to be calculated before we update the state
            ssize_t idx = mCurrentState.layersSortedByZ.indexOf(layer);
            if (layer->setLayer(s.z) && idx >= 0) {
                mCurrentState.layersSortedByZ.removeAt(idx);
                mCurrentState.layersSortedByZ.add(layer);
                // we need traversal (state changed)
                // AND transaction (list changed)
                flags |= eTransactionNeeded|eTraversalNeeded;
            }
        }
        if (what & layer_state_t::eBlurChanged) {
            ALOGV("eBlurChanged");
            if (layer->setBlur(uint8_t(255.0f*s.blur+0.5f))) {
                flags |= eTraversalNeeded;
            }
        }
        if (what & layer_state_t::eBlurMaskSurfaceChanged) {
            ALOGV("eBlurMaskSurfaceChanged");
            sp<Layer> maskLayer = 0;
            if (s.blurMaskSurface != 0) {
                maskLayer = client->getLayerUser(s.blurMaskSurface);
            }
            if (maskLayer == 0) {
                ALOGV("eBlurMaskSurfaceChanged. maskLayer == 0");
            } else {
                ALOGV("eBlurMaskSurfaceChagned. maskLayer.z == %d", maskLayer->getCurrentState().z);
                if (maskLayer->isBlurLayer()) {
                    ALOGE("Blur layer can not be used as blur mask surface");
                    maskLayer = 0;
                }
            }
            if (layer->setBlurMaskLayer(maskLayer)) {
                flags |= eTraversalNeeded;
            }
        }
        if (what & layer_state_t::eBlurMaskSamplingChanged) {
            if (layer->setBlurMaskSampling(s.blurMaskSampling)) {
                flags |= eTraversalNeeded;
            }
        }
        if (what & layer_state_t::eBlurMaskAlphaThresholdChanged) {
            if (layer->setBlurMaskAlphaThreshold(s.blurMaskAlphaThreshold)) {
                flags |= eTraversalNeeded;
            }
        }
        if (what & layer_state_t::eSizeChanged) {
            if (layer->setSize(s.w, s.h)) {
                flags |= eTraversalNeeded;
            }
        }
        if (what & layer_state_t::eAlphaChanged) {
            if (layer->setAlpha(s.alpha))
                flags |= eTraversalNeeded;
        }
        if (what & layer_state_t::eMatrixChanged) {
            if (layer->setMatrix(s.matrix))
                flags |= eTraversalNeeded;
        }
        if (what & layer_state_t::eTransparentRegionChanged) {
            if (layer->setTransparentRegionHint(s.transparentRegion))
                flags |= eTraversalNeeded;
        }
        if (what & layer_state_t::eFlagsChanged) {
            if (layer->setFlags(s.flags, s.mask))
                flags |= eTraversalNeeded;
        }
        if (what & layer_state_t::eCropChanged) {
            if (layer->setCrop(s.crop, !geometryAppliesWithResize))
                flags |= eTraversalNeeded;
        }
        if (what & layer_state_t::eFinalCropChanged) {
            if (layer->setFinalCrop(s.finalCrop))
                flags |= eTraversalNeeded;
        }
        if (what & layer_state_t::eLayerStackChanged) {
            // NOTE: index needs to be calculated before we update the state
            ssize_t idx = mCurrentState.layersSortedByZ.indexOf(layer);
            if (layer->setLayerStack(s.layerStack) && idx >= 0) {
                mCurrentState.layersSortedByZ.removeAt(idx);
                mCurrentState.layersSortedByZ.add(layer);
                // we need traversal (state changed)
                // AND transaction (list changed)
                flags |= eTransactionNeeded|eTraversalNeeded;
            }
        }
        if (what & layer_state_t::eDeferTransaction) {
            layer->deferTransactionUntil(s.handle, s.frameNumber);
            // We don't trigger a traversal here because if no other state is
            // changed, we don't want this to cause any more work
        }
        if (what & layer_state_t::eOverrideScalingModeChanged) {
            layer->setOverrideScalingMode(s.overrideScalingMode);
            // We don't trigger a traversal here because if no other state is
            // changed, we don't want this to cause any more work
        }
    }
    return flags;
}

status_t SurfaceFlinger::createLayer(
        const String8& name,
        const sp<Client>& client,
        uint32_t w, uint32_t h, PixelFormat format, uint32_t flags,
        sp<IBinder>* handle, sp<IGraphicBufferProducer>* gbp)
{
    //ALOGD("createLayer for (%d x %d), name=%s", w, h, name.string());
    if (int32_t(w|h) < 0) {
        ALOGE("createLayer() failed, w or h is negative (w=%d, h=%d)",
                int(w), int(h));
        return BAD_VALUE;
    }

    status_t result = NO_ERROR;

    sp<Layer> layer;

    switch (flags & ISurfaceComposerClient::eFXSurfaceMask) {
        case ISurfaceComposerClient::eFXSurfaceNormal:
            result = createNormalLayer(client,
                    name, w, h, flags, format,
                    handle, gbp, &layer);
            break;
        case ISurfaceComposerClient::eFXSurfaceDim:
            result = createDimLayer(client,
                    name, w, h, flags,
                    handle, gbp, &layer);
            break;
        case ISurfaceComposerClient::eFXSurfaceBlur:
            result = createBlurLayer(client,
                    name, w, h, flags,
                    handle, gbp, &layer);
            break;
        default:
            result = BAD_VALUE;
            break;
    }

    if (result != NO_ERROR) {
        return result;
    }

    result = addClientLayer(client, *handle, *gbp, layer);
    if (result != NO_ERROR) {
        return result;
    }

    setTransactionFlags(eTransactionNeeded);
    return result;
}

status_t SurfaceFlinger::createNormalLayer(const sp<Client>& client,
        const String8& name, uint32_t w, uint32_t h, uint32_t flags, PixelFormat& format,
        sp<IBinder>* handle, sp<IGraphicBufferProducer>* gbp, sp<Layer>* outLayer)
{
    // initialize the surfaces
    switch (format) {
    case PIXEL_FORMAT_TRANSPARENT:
    case PIXEL_FORMAT_TRANSLUCENT:
        format = PIXEL_FORMAT_RGBA_8888;
        break;
    case PIXEL_FORMAT_OPAQUE:
        format = PIXEL_FORMAT_RGBX_8888;
        break;
    }

    *outLayer = new Layer(this, client, name, w, h, flags);
    status_t err = (*outLayer)->setBuffers(w, h, format, flags);
    if (err == NO_ERROR) {
        *handle = (*outLayer)->getHandle();
        *gbp = (*outLayer)->getProducer();
    }

    ALOGE_IF(err, "createNormalLayer() failed (%s)", strerror(-err));
    return err;
}

status_t SurfaceFlinger::createDimLayer(const sp<Client>& client,
        const String8& name, uint32_t w, uint32_t h, uint32_t flags,
        sp<IBinder>* handle, sp<IGraphicBufferProducer>* gbp, sp<Layer>* outLayer)
{
    *outLayer = new LayerDim(this, client, name, w, h, flags);
    *handle = (*outLayer)->getHandle();
    *gbp = (*outLayer)->getProducer();
    return NO_ERROR;
}

status_t SurfaceFlinger::createBlurLayer(const sp<Client>& client,
        const String8& name, uint32_t w, uint32_t h, uint32_t flags,
        sp<IBinder>* handle, sp<IGraphicBufferProducer>* gbp, sp<Layer>* outLayer)
{
    *outLayer = new LayerBlur(this, client, name, w, h, flags);
    *handle = (*outLayer)->getHandle();
    *gbp = (*outLayer)->getProducer();
    return NO_ERROR;
}

status_t SurfaceFlinger::onLayerRemoved(const sp<Client>& client, const sp<IBinder>& handle)
{
    // called by the window manager when it wants to remove a Layer
    status_t err = NO_ERROR;
    sp<Layer> l(client->getLayerUser(handle));
    if (l != NULL) {
        err = removeLayer(l);
        ALOGE_IF(err<0 && err != NAME_NOT_FOUND,
                "error removing layer=%p (%s)", l.get(), strerror(-err));
    }
    return err;
}

status_t SurfaceFlinger::onLayerDestroyed(const wp<Layer>& layer)
{
    // called by ~LayerCleaner() when all references to the IBinder (handle)
    // are gone
    return removeLayer(layer);
}

// ---------------------------------------------------------------------------

void SurfaceFlinger::onInitializeDisplays() {
    // reset screen orientation and use primary layer stack
    Vector<ComposerState> state;
    Vector<DisplayState> displays;
    DisplayState d;
    d.what = DisplayState::eDisplayProjectionChanged |
             DisplayState::eLayerStackChanged;
    d.token = mBuiltinDisplays[DisplayDevice::DISPLAY_PRIMARY];
    d.layerStack = 0;
    d.orientation = DisplayState::eOrientationDefault;
    d.frame.makeInvalid();
    d.viewport.makeInvalid();
    d.width = 0;
    d.height = 0;
    displays.add(d);
    setTransactionState(state, displays, 0);
    setPowerModeInternal(getDisplayDevice(d.token), HWC_POWER_MODE_NORMAL);

    const auto& activeConfig = mHwc->getActiveConfig(HWC_DISPLAY_PRIMARY);
    const nsecs_t period = activeConfig->getVsyncPeriod();
    mAnimFrameTracker.setDisplayRefreshPeriod(period);
}

void SurfaceFlinger::initializeDisplays() {
    class MessageScreenInitialized : public MessageBase {
        SurfaceFlinger* flinger;
    public:
        MessageScreenInitialized(SurfaceFlinger* flinger) : flinger(flinger) { }
        virtual bool handler() {
            flinger->onInitializeDisplays();
            return true;
        }
    };
    sp<MessageBase> msg = new MessageScreenInitialized(this);
    postMessageAsync(msg);  // we may be called from main thread, use async message
}

void SurfaceFlinger::setPowerModeInternal(const sp<DisplayDevice>& hw,
        int mode) {
    ALOGD("Set power mode=%d, type=%d flinger=%p", mode, hw->getDisplayType(),
            this);
    int32_t type = hw->getDisplayType();
    int currentMode = hw->getPowerMode();

    if (mode == currentMode) {
        ALOGD("Screen type=%d is already mode=%d", hw->getDisplayType(), mode);
        return;
    }

    hw->setPowerMode(mode);
    if (type >= DisplayDevice::NUM_BUILTIN_DISPLAY_TYPES) {
        ALOGW("Trying to set power mode for virtual display");
        return;
    }

    if (currentMode == HWC_POWER_MODE_OFF) {
        // Turn on the display
        getHwComposer().setPowerMode(type, mode);
        if (type == DisplayDevice::DISPLAY_PRIMARY) {
            // FIXME: eventthread only knows about the main display right now
            mEventThread->onScreenAcquired();
            resyncToHardwareVsync(true);
        }

        mVisibleRegionsDirty = true;
        mHasPoweredOff = true;
        repaintEverything();

        struct sched_param param = {0};
        param.sched_priority = 1;
        if (sched_setscheduler(0, SCHED_FIFO, &param) != 0) {
            ALOGW("Couldn't set SCHED_FIFO on display on");
        }
    } else if (mode == HWC_POWER_MODE_OFF) {
        // Turn off the display
        struct sched_param param = {0};
        if (sched_setscheduler(0, SCHED_OTHER, &param) != 0) {
            ALOGW("Couldn't set SCHED_OTHER on display off");
        }

        if (type == DisplayDevice::DISPLAY_PRIMARY) {
            disableHardwareVsync(true); // also cancels any in-progress resync

            // FIXME: eventthread only knows about the main display right now
            mEventThread->onScreenReleased();
        }

        getHwComposer().setPowerMode(type, mode);
        mVisibleRegionsDirty = true;
        // from this point on, SF will stop drawing on this display
    } else {
        getHwComposer().setPowerMode(type, mode);
    }
}

void SurfaceFlinger::setPowerMode(const sp<IBinder>& display, int mode) {
    class MessageSetPowerMode: public MessageBase {
        SurfaceFlinger& mFlinger;
        sp<IBinder> mDisplay;
        int mMode;
    public:
        MessageSetPowerMode(SurfaceFlinger& flinger,
                const sp<IBinder>& disp, int mode) : mFlinger(flinger),
                    mDisplay(disp) { mMode = mode; }
        virtual bool handler() {
            sp<DisplayDevice> hw(mFlinger.getDisplayDevice(mDisplay));
            if (hw == NULL) {
                ALOGE("Attempt to set power mode = %d for null display %p",
                        mMode, mDisplay.get());
            } else if (hw->getDisplayType() >= DisplayDevice::DISPLAY_VIRTUAL) {
                ALOGW("Attempt to set power mode = %d for virtual display",
                        mMode);
            } else {
                mFlinger.setPowerModeInternal(hw, mMode);
            }
            return true;
        }
    };
    sp<MessageBase> msg = new MessageSetPowerMode(*this, display, mode);
    postMessageSync(msg);
}

// ---------------------------------------------------------------------------

status_t SurfaceFlinger::dump(int fd, const Vector<String16>& args)
{
    String8 result;

    IPCThreadState* ipc = IPCThreadState::self();
    const int pid = ipc->getCallingPid();
    const int uid = ipc->getCallingUid();
    if ((uid != AID_SHELL) &&
            !PermissionCache::checkPermission(sDump, pid, uid)) {
        result.appendFormat("Permission Denial: "
                "can't dump SurfaceFlinger from pid=%d, uid=%d\n", pid, uid);
    } else {
        // Try to get the main lock, but give up after one second
        // (this would indicate SF is stuck, but we want to be able to
        // print something in dumpsys).
        status_t err = mStateLock.timedLock(s2ns(1));
        bool locked = (err == NO_ERROR);
        if (!locked) {
            result.appendFormat(
                    "SurfaceFlinger appears to be unresponsive (%s [%d]), "
                    "dumping anyways (no locks held)\n", strerror(-err), err);
        }

        bool dumpAll = true;
        size_t index = 0;
        size_t numArgs = args.size();
        if (numArgs) {
            if ((index < numArgs) &&
                    (args[index] == String16("--list"))) {
                index++;
                listLayersLocked(args, index, result);
                dumpAll = false;
            }

            if ((index < numArgs) &&
                    (args[index] == String16("--latency"))) {
                index++;
                dumpStatsLocked(args, index, result);
                dumpAll = false;
            }

            if ((index < numArgs) &&
                    (args[index] == String16("--latency-clear"))) {
                index++;
                clearStatsLocked(args, index, result);
                dumpAll = false;
            }

            if ((index < numArgs) &&
                    (args[index] == String16("--dispsync"))) {
                index++;
                mPrimaryDispSync.dump(result);
                dumpAll = false;
            }

            if ((index < numArgs) &&
                    (args[index] == String16("--static-screen"))) {
                index++;
                dumpStaticScreenStats(result);
                dumpAll = false;
            }

            if ((index < numArgs) &&
                    (args[index] == String16("--fences"))) {
                index++;
                mFenceTracker.dump(&result);
                dumpAll = false;
            }
        }

        if (dumpAll) {
            dumpAllLocked(args, index, result);
        }

        if (locked) {
            mStateLock.unlock();
        }
    }
    write(fd, result.string(), result.size());
    return NO_ERROR;
}

void SurfaceFlinger::listLayersLocked(const Vector<String16>& /* args */,
        size_t& /* index */, String8& result) const
{
    const LayerVector& currentLayers = mCurrentState.layersSortedByZ;
    const size_t count = currentLayers.size();
    for (size_t i=0 ; i<count ; i++) {
        const sp<Layer>& layer(currentLayers[i]);
        result.appendFormat("%s\n", layer->getName().string());
    }
}

void SurfaceFlinger::dumpStatsLocked(const Vector<String16>& args, size_t& index,
        String8& result) const
{
    String8 name;
    if (index < args.size()) {
        name = String8(args[index]);
        index++;
    }

    const auto& activeConfig = mHwc->getActiveConfig(HWC_DISPLAY_PRIMARY);
    const nsecs_t period = activeConfig->getVsyncPeriod();
    result.appendFormat("%" PRId64 "\n", period);

    if (name.isEmpty()) {
        mAnimFrameTracker.dumpStats(result);
    } else {
        const LayerVector& currentLayers = mCurrentState.layersSortedByZ;
        const size_t count = currentLayers.size();
        for (size_t i=0 ; i<count ; i++) {
            const sp<Layer>& layer(currentLayers[i]);
            if (name == layer->getName()) {
                layer->dumpFrameStats(result);
            }
        }
    }
}

void SurfaceFlinger::clearStatsLocked(const Vector<String16>& args, size_t& index,
        String8& /* result */)
{
    String8 name;
    if (index < args.size()) {
        name = String8(args[index]);
        index++;
    }

    const LayerVector& currentLayers = mCurrentState.layersSortedByZ;
    const size_t count = currentLayers.size();
    for (size_t i=0 ; i<count ; i++) {
        const sp<Layer>& layer(currentLayers[i]);
        if (name.isEmpty() || (name == layer->getName())) {
            layer->clearFrameStats();
        }
    }

    mAnimFrameTracker.clearStats();
}

// This should only be called from the main thread.  Otherwise it would need
// the lock and should use mCurrentState rather than mDrawingState.
void SurfaceFlinger::logFrameStats() {
    const LayerVector& drawingLayers = mDrawingState.layersSortedByZ;
    const size_t count = drawingLayers.size();
    for (size_t i=0 ; i<count ; i++) {
        const sp<Layer>& layer(drawingLayers[i]);
        layer->logFrameStats();
    }

    mAnimFrameTracker.logAndResetStats(String8("<win-anim>"));
}

/*static*/ void SurfaceFlinger::appendSfConfigString(String8& result)
{
    static const char* config =
            " [sf"
#ifdef HAS_CONTEXT_PRIORITY
            " HAS_CONTEXT_PRIORITY"
#endif
#ifdef NEVER_DEFAULT_TO_ASYNC_MODE
            " NEVER_DEFAULT_TO_ASYNC_MODE"
#endif
#ifdef TARGET_DISABLE_TRIPLE_BUFFERING
            " TARGET_DISABLE_TRIPLE_BUFFERING"
#endif
            "]";
    result.append(config);
}

void SurfaceFlinger::dumpStaticScreenStats(String8& result) const
{
    result.appendFormat("Static screen stats:\n");
    for (size_t b = 0; b < NUM_BUCKETS - 1; ++b) {
        float bucketTimeSec = mFrameBuckets[b] / 1e9;
        float percent = 100.0f *
                static_cast<float>(mFrameBuckets[b]) / mTotalTime;
        result.appendFormat("  < %zd frames: %.3f s (%.1f%%)\n",
                b + 1, bucketTimeSec, percent);
    }
    float bucketTimeSec = mFrameBuckets[NUM_BUCKETS - 1] / 1e9;
    float percent = 100.0f *
            static_cast<float>(mFrameBuckets[NUM_BUCKETS - 1]) / mTotalTime;
    result.appendFormat("  %zd+ frames: %.3f s (%.1f%%)\n",
            NUM_BUCKETS - 1, bucketTimeSec, percent);
}

void SurfaceFlinger::recordBufferingStats(const char* layerName,
        std::vector<OccupancyTracker::Segment>&& history) {
    Mutex::Autolock lock(mBufferingStatsMutex);
    auto& stats = mBufferingStats[layerName];
    for (const auto& segment : history) {
        if (!segment.usedThirdBuffer) {
            stats.twoBufferTime += segment.totalTime;
        }
        if (segment.occupancyAverage < 1.0f) {
            stats.doubleBufferedTime += segment.totalTime;
        } else if (segment.occupancyAverage < 2.0f) {
            stats.tripleBufferedTime += segment.totalTime;
        }
        ++stats.numSegments;
        stats.totalTime += segment.totalTime;
    }
}

void SurfaceFlinger::dumpBufferingStats(String8& result) const {
    result.append("Buffering stats:\n");
    result.append("  [Layer name] <Active time> <Two buffer> "
            "<Double buffered> <Triple buffered>\n");
    Mutex::Autolock lock(mBufferingStatsMutex);
    typedef std::tuple<std::string, float, float, float> BufferTuple;
    std::map<float, BufferTuple, std::greater<float>> sorted;
    for (const auto& statsPair : mBufferingStats) {
        const char* name = statsPair.first.c_str();
        const BufferingStats& stats = statsPair.second;
        if (stats.numSegments == 0) {
            continue;
        }
        float activeTime = ns2ms(stats.totalTime) / 1000.0f;
        float twoBufferRatio = static_cast<float>(stats.twoBufferTime) /
                stats.totalTime;
        float doubleBufferRatio = static_cast<float>(
                stats.doubleBufferedTime) / stats.totalTime;
        float tripleBufferRatio = static_cast<float>(
                stats.tripleBufferedTime) / stats.totalTime;
        sorted.insert({activeTime, {name, twoBufferRatio,
                doubleBufferRatio, tripleBufferRatio}});
    }
    for (const auto& sortedPair : sorted) {
        float activeTime = sortedPair.first;
        const BufferTuple& values = sortedPair.second;
        result.appendFormat("  [%s] %.2f %.3f %.3f %.3f\n",
                std::get<0>(values).c_str(), activeTime,
                std::get<1>(values), std::get<2>(values),
                std::get<3>(values));
    }
    result.append("\n");
}


void SurfaceFlinger::dumpAllLocked(const Vector<String16>& args, size_t& index,
        String8& result) const
{
    bool colorize = false;
    if (index < args.size()
            && (args[index] == String16("--color"))) {
        colorize = true;
        index++;
    }

    Colorizer colorizer(colorize);

    // figure out if we're stuck somewhere
    const nsecs_t now = systemTime();
    const nsecs_t inSwapBuffers(mDebugInSwapBuffers);
    const nsecs_t inTransaction(mDebugInTransaction);
    nsecs_t inSwapBuffersDuration = (inSwapBuffers) ? now-inSwapBuffers : 0;
    nsecs_t inTransactionDuration = (inTransaction) ? now-inTransaction : 0;

    /*
     * Dump library configuration.
     */

    colorizer.bold(result);
    result.append("Build configuration:");
    colorizer.reset(result);
    appendSfConfigString(result);
    appendUiConfigString(result);
    appendGuiConfigString(result);
    result.append("\n");

    colorizer.bold(result);
    result.append("Sync configuration: ");
    colorizer.reset(result);
    result.append(SyncFeatures::getInstance().toString());
    result.append("\n");

    const auto& activeConfig = mHwc->getActiveConfig(HWC_DISPLAY_PRIMARY);

    colorizer.bold(result);
    result.append("DispSync configuration: ");
    colorizer.reset(result);
    result.appendFormat("app phase %" PRId64 " ns, sf phase %" PRId64 " ns, "
            "present offset %d ns (refresh %" PRId64 " ns)",
        vsyncPhaseOffsetNs, sfVsyncPhaseOffsetNs,
        PRESENT_TIME_OFFSET_FROM_VSYNC_NS, activeConfig->getVsyncPeriod());
    result.append("\n");

    // Dump static screen stats
    result.append("\n");
    dumpStaticScreenStats(result);
    result.append("\n");

    dumpBufferingStats(result);

    /*
     * Dump the visible layer list
     */
    const LayerVector& currentLayers = mCurrentState.layersSortedByZ;
    const size_t count = currentLayers.size();
    colorizer.bold(result);
    result.appendFormat("Visible layers (count = %zu)\n", count);
    colorizer.reset(result);
    for (size_t i=0 ; i<count ; i++) {
        const sp<Layer>& layer(currentLayers[i]);
        layer->dump(result, colorizer);
    }

    /*
     * Dump Display state
     */

    colorizer.bold(result);
    result.appendFormat("Displays (%zu entries)\n", mDisplays.size());
    colorizer.reset(result);
    for (size_t dpy=0 ; dpy<mDisplays.size() ; dpy++) {
        const sp<const DisplayDevice>& hw(mDisplays[dpy]);
        hw->dump(result);
    }

    /*
     * Dump SurfaceFlinger global state
     */

    colorizer.bold(result);
    result.append("SurfaceFlinger global state:\n");
    colorizer.reset(result);

    HWComposer& hwc(getHwComposer());
    sp<const DisplayDevice> hw(getDefaultDisplayDevice());

    colorizer.bold(result);
    result.appendFormat("EGL implementation : %s\n",
            eglQueryStringImplementationANDROID(mEGLDisplay, EGL_VERSION));
    colorizer.reset(result);
    result.appendFormat("%s\n",
            eglQueryStringImplementationANDROID(mEGLDisplay, EGL_EXTENSIONS));

    mRenderEngine->dump(result);

    hw->undefinedRegion.dump(result, "undefinedRegion");
    result.appendFormat("  orientation=%d, isDisplayOn=%d\n",
            hw->getOrientation(), hw->isDisplayOn());
    result.appendFormat(
            "  last eglSwapBuffers() time: %f us\n"
            "  last transaction time     : %f us\n"
            "  transaction-flags         : %08x\n"
            "  refresh-rate              : %f fps\n"
            "  x-dpi                     : %f\n"
            "  y-dpi                     : %f\n"
            "  gpu_to_cpu_unsupported    : %d\n"
            ,
            mLastSwapBufferTime/1000.0,
            mLastTransactionTime/1000.0,
            mTransactionFlags,
            1e9 / activeConfig->getVsyncPeriod(),
            activeConfig->getDpiX(),
            activeConfig->getDpiY(),
            !mGpuToCpuSupported);

    result.appendFormat("  eglSwapBuffers time: %f us\n",
            inSwapBuffersDuration/1000.0);

    result.appendFormat("  transaction time: %f us\n",
            inTransactionDuration/1000.0);

    /*
     * VSYNC state
     */
    mEventThread->dump(result);

    /*
     * Dump HWComposer state
     */
    colorizer.bold(result);
    result.append("h/w composer state:\n");
    colorizer.reset(result);
<<<<<<< HEAD
    bool hwcDisabled = mDebugDisableHWC || mDebugRegion || mDaltonize ||
            mHasColorMatrix || mHasSecondaryColorMatrix;
=======
    bool hwcDisabled = mDebugDisableHWC || mDebugRegion;
>>>>>>> a23cc82b
    result.appendFormat("  h/w composer %s\n",
            hwcDisabled ? "disabled" : "enabled");
    hwc.dump(result);

    /*
     * Dump gralloc state
     */
    const GraphicBufferAllocator& alloc(GraphicBufferAllocator::get());
    alloc.dump(result);
}

const Vector< sp<Layer> >&
SurfaceFlinger::getLayerSortedByZForHwcDisplay(int id) {
    // Note: mStateLock is held here
    wp<IBinder> dpy;
    for (size_t i=0 ; i<mDisplays.size() ; i++) {
        if (mDisplays.valueAt(i)->getHwcDisplayId() == id) {
            dpy = mDisplays.keyAt(i);
            break;
        }
    }
    if (dpy == NULL) {
        ALOGE("getLayerSortedByZForHwcDisplay: invalid hwc display id %d", id);
        // Just use the primary display so we have something to return
        dpy = getBuiltInDisplay(DisplayDevice::DISPLAY_PRIMARY);
    }
    return getDisplayDevice(dpy)->getVisibleLayersSortedByZ();
}

bool SurfaceFlinger::startDdmConnection()
{
    void* libddmconnection_dso =
            dlopen("libsurfaceflinger_ddmconnection.so", RTLD_NOW);
    if (!libddmconnection_dso) {
        return false;
    }
    void (*DdmConnection_start)(const char* name);
    DdmConnection_start =
            (decltype(DdmConnection_start))dlsym(libddmconnection_dso, "DdmConnection_start");
    if (!DdmConnection_start) {
        dlclose(libddmconnection_dso);
        return false;
    }
    (*DdmConnection_start)(getServiceName());
    return true;
}

status_t SurfaceFlinger::onTransact(
    uint32_t code, const Parcel& data, Parcel* reply, uint32_t flags)
{
    switch (code) {
        case CREATE_CONNECTION:
        case CREATE_DISPLAY:
        case SET_TRANSACTION_STATE:
        case BOOT_FINISHED:
        case CLEAR_ANIMATION_FRAME_STATS:
        case GET_ANIMATION_FRAME_STATS:
        case SET_POWER_MODE:
        case GET_HDR_CAPABILITIES:
        {
            // codes that require permission check
            IPCThreadState* ipc = IPCThreadState::self();
            const int pid = ipc->getCallingPid();
            const int uid = ipc->getCallingUid();
            if ((uid != AID_GRAPHICS && uid != AID_SYSTEM) &&
                    !PermissionCache::checkPermission(sAccessSurfaceFlinger, pid, uid)) {
                ALOGE("Permission Denial: "
                        "can't access SurfaceFlinger pid=%d, uid=%d", pid, uid);
                return PERMISSION_DENIED;
            }
            break;
        }
        case CAPTURE_SCREEN:
        {
            // codes that require permission check
            IPCThreadState* ipc = IPCThreadState::self();
            const int pid = ipc->getCallingPid();
            const int uid = ipc->getCallingUid();
            if ((uid != AID_GRAPHICS) &&
                    !PermissionCache::checkPermission(sReadFramebuffer, pid, uid)) {
                ALOGE("Permission Denial: "
                        "can't read framebuffer pid=%d, uid=%d", pid, uid);
                return PERMISSION_DENIED;
            }
            break;
        }
    }

    status_t err = BnSurfaceComposer::onTransact(code, data, reply, flags);
    if (err == UNKNOWN_TRANSACTION || err == PERMISSION_DENIED) {
        CHECK_INTERFACE(ISurfaceComposer, data, reply);
        if (CC_UNLIKELY(!PermissionCache::checkCallingPermission(sHardwareTest))) {
            IPCThreadState* ipc = IPCThreadState::self();
            const int pid = ipc->getCallingPid();
            const int uid = ipc->getCallingUid();
            ALOGE("Permission Denial: "
                    "can't access SurfaceFlinger pid=%d, uid=%d", pid, uid);
            return PERMISSION_DENIED;
        }
        int n;
        switch (code) {
            case 1000: // SHOW_CPU, NOT SUPPORTED ANYMORE
            case 1001: // SHOW_FPS, NOT SUPPORTED ANYMORE
                return NO_ERROR;
            case 1002:  // SHOW_UPDATES
                n = data.readInt32();
                mDebugRegion = n ? n : (mDebugRegion ? 0 : 1);
                invalidateHwcGeometry();
                repaintEverything();
                return NO_ERROR;
            case 1004:{ // repaint everything
                repaintEverything();
                return NO_ERROR;
            }
            case 1005:{ // force transaction
                setTransactionFlags(
                        eTransactionNeeded|
                        eDisplayTransactionNeeded|
                        eTraversalNeeded);
                return NO_ERROR;
            }
            case 1006:{ // send empty update
                signalRefresh();
                return NO_ERROR;
            }
            case 1008:  // toggle use of hw composer
                n = data.readInt32();
                mDebugDisableHWC = n ? 1 : 0;
                invalidateHwcGeometry();
                repaintEverything();
                return NO_ERROR;
            case 1009:  // toggle use of transform hint
                n = data.readInt32();
                mDebugDisableTransformHint = n ? 1 : 0;
                invalidateHwcGeometry();
                repaintEverything();
                return NO_ERROR;
            case 1010:  // interrogate.
                reply->writeInt32(0);
                reply->writeInt32(0);
                reply->writeInt32(mDebugRegion);
                reply->writeInt32(0);
                reply->writeInt32(mDebugDisableHWC);
                return NO_ERROR;
            case 1013: {
                Mutex::Autolock _l(mStateLock);
                sp<const DisplayDevice> hw(getDefaultDisplayDevice());
                reply->writeInt32(hw->getPageFlipCount());
                return NO_ERROR;
            }
            case 1014: {
                // daltonize
                n = data.readInt32();
                switch (n % 10) {
                    case 1:
                        mDaltonizer.setType(ColorBlindnessType::Protanomaly);
                        break;
                    case 2:
                        mDaltonizer.setType(ColorBlindnessType::Deuteranomaly);
                        break;
                    case 3:
                        mDaltonizer.setType(ColorBlindnessType::Tritanomaly);
                        break;
                    default:
                        mDaltonizer.setType(ColorBlindnessType::None);
                        break;
                }
                if (n >= 10) {
                    mDaltonizer.setMode(ColorBlindnessMode::Correction);
                } else {
                    mDaltonizer.setMode(ColorBlindnessMode::Simulation);
                }
                invalidateHwcGeometry();
                repaintEverything();
                return NO_ERROR;
            }
            case 1015: {
                // apply a color matrix
                n = data.readInt32();
                if (n) {
                    // color matrix is sent as mat3 matrix followed by vec3
                    // offset, then packed into a mat4 where the last row is
                    // the offset and extra values are 0
                    for (size_t i = 0 ; i < 4; i++) {
                        for (size_t j = 0; j < 4; j++) {
                            mColorMatrix[i][j] = data.readFloat();
                        }
                    }
                } else {
                    mColorMatrix = mat4();
                }
                invalidateHwcGeometry();
                repaintEverything();
                return NO_ERROR;
            }
            // This is an experimental interface
            // Needs to be shifted to proper binder interface when we productize
            case 1016: {
                n = data.readInt32();
                mPrimaryDispSync.setRefreshSkipCount(n);
                return NO_ERROR;
            }
            case 1017: {
                n = data.readInt32();
                mForceFullDamage = static_cast<bool>(n);
                return NO_ERROR;
            }
            case 1018: { // Modify Choreographer's phase offset
                n = data.readInt32();
                mEventThread->setPhaseOffset(static_cast<nsecs_t>(n));
                return NO_ERROR;
            }
            case 1019: { // Modify SurfaceFlinger's phase offset
                n = data.readInt32();
                mSFEventThread->setPhaseOffset(static_cast<nsecs_t>(n));
                return NO_ERROR;
            }
<<<<<<< HEAD
            case 1030: {
                // apply a secondary color matrix
                // this will be combined with any other transformations
                n = data.readInt32();
                mHasSecondaryColorMatrix = n ? 1 : 0;
                if (n) {
                    // color matrix is sent as mat3 matrix followed by vec3
                    // offset, then packed into a mat4 where the last row is
                    // the offset and extra values are 0
                    for (size_t i = 0 ; i < 4; i++) {
                      for (size_t j = 0; j < 4; j++) {
                          mSecondaryColorMatrix[i][j] = data.readFloat();
                      }
                    }
                } else {
                    mSecondaryColorMatrix = mat4();
                }
                invalidateHwcGeometry();
                repaintEverything();
                return NO_ERROR;
            }

=======
            case 1021: { // Disable HWC virtual displays
                n = data.readInt32();
                mUseHwcVirtualDisplays = !n;
                return NO_ERROR;
            }
>>>>>>> a23cc82b
        }
    }
    return err;
}

void SurfaceFlinger::repaintEverything() {
    android_atomic_or(1, &mRepaintEverything);
    signalTransaction();
}

// ---------------------------------------------------------------------------
// Capture screen into an IGraphiBufferProducer
// ---------------------------------------------------------------------------

/* The code below is here to handle b/8734824
 *
 * We create a IGraphicBufferProducer wrapper that forwards all calls
 * from the surfaceflinger thread to the calling binder thread, where they
 * are executed. This allows the calling thread in the calling process to be
 * reused and not depend on having "enough" binder threads to handle the
 * requests.
 */
class GraphicProducerWrapper : public BBinder, public MessageHandler {
    /* Parts of GraphicProducerWrapper are run on two different threads,
     * communicating by sending messages via Looper but also by shared member
     * data. Coherence maintenance is subtle and in places implicit (ugh).
     *
     * Don't rely on Looper's sendMessage/handleMessage providing
     * release/acquire semantics for any data not actually in the Message.
     * Data going from surfaceflinger to binder threads needs to be
     * synchronized explicitly.
     *
     * Barrier open/wait do provide release/acquire semantics. This provides
     * implicit synchronization for data coming back from binder to
     * surfaceflinger threads.
     */

    sp<IGraphicBufferProducer> impl;
    sp<Looper> looper;
    status_t result;
    bool exitPending;
    bool exitRequested;
    Barrier barrier;
    uint32_t code;
    Parcel const* data;
    Parcel* reply;

    enum {
        MSG_API_CALL,
        MSG_EXIT
    };

    /*
     * Called on surfaceflinger thread. This is called by our "fake"
     * BpGraphicBufferProducer. We package the data and reply Parcel and
     * forward them to the binder thread.
     */
    virtual status_t transact(uint32_t code,
            const Parcel& data, Parcel* reply, uint32_t /* flags */) {
        this->code = code;
        this->data = &data;
        this->reply = reply;
        if (exitPending) {
            // if we've exited, we run the message synchronously right here.
            // note (JH): as far as I can tell from looking at the code, this
            // never actually happens. if it does, i'm not sure if it happens
            // on the surfaceflinger or binder thread.
            handleMessage(Message(MSG_API_CALL));
        } else {
            barrier.close();
            // Prevent stores to this->{code, data, reply} from being
            // reordered later than the construction of Message.
            atomic_thread_fence(memory_order_release);
            looper->sendMessage(this, Message(MSG_API_CALL));
            barrier.wait();
        }
        return result;
    }

    /*
     * here we run on the binder thread. All we've got to do is
     * call the real BpGraphicBufferProducer.
     */
    virtual void handleMessage(const Message& message) {
        int what = message.what;
        // Prevent reads below from happening before the read from Message
        atomic_thread_fence(memory_order_acquire);
        if (what == MSG_API_CALL) {
            result = IInterface::asBinder(impl)->transact(code, data[0], reply);
            barrier.open();
        } else if (what == MSG_EXIT) {
            exitRequested = true;
        }
    }

public:
    GraphicProducerWrapper(const sp<IGraphicBufferProducer>& impl)
    :   impl(impl),
        looper(new Looper(true)),
        result(NO_ERROR),
        exitPending(false),
        exitRequested(false),
        code(0),
        data(NULL),
        reply(NULL)
    {}

    // Binder thread
    status_t waitForResponse() {
        do {
            looper->pollOnce(-1);
        } while (!exitRequested);
        return result;
    }

    // Client thread
    void exit(status_t result) {
        this->result = result;
        exitPending = true;
        // Ensure this->result is visible to the binder thread before it
        // handles the message.
        atomic_thread_fence(memory_order_release);
        looper->sendMessage(this, Message(MSG_EXIT));
    }
};


status_t SurfaceFlinger::captureScreen(const sp<IBinder>& display,
        const sp<IGraphicBufferProducer>& producer,
        Rect sourceCrop, uint32_t reqWidth, uint32_t reqHeight,
        uint32_t minLayerZ, uint32_t maxLayerZ,
        bool useIdentityTransform, ISurfaceComposer::Rotation rotation,
        bool useReadPixels) {

    if (CC_UNLIKELY(display == 0))
        return BAD_VALUE;

    if (CC_UNLIKELY(producer == 0))
        return BAD_VALUE;

    // if we have secure windows on this display, never allow the screen capture
    // unless the producer interface is local (i.e.: we can take a screenshot for
    // ourselves).
    bool isLocalScreenshot = IInterface::asBinder(producer)->localBinder();

    // Convert to surfaceflinger's internal rotation type.
    Transform::orientation_flags rotationFlags;
    switch (rotation) {
        case ISurfaceComposer::eRotateNone:
            rotationFlags = Transform::ROT_0;
            break;
        case ISurfaceComposer::eRotate90:
            rotationFlags = Transform::ROT_90;
            break;
        case ISurfaceComposer::eRotate180:
            rotationFlags = Transform::ROT_180;
            break;
        case ISurfaceComposer::eRotate270:
            rotationFlags = Transform::ROT_270;
            break;
        default:
            rotationFlags = Transform::ROT_0;
            ALOGE("Invalid rotation passed to captureScreen(): %d\n", rotation);
            break;
    }

    class MessageCaptureScreen : public MessageBase {
        SurfaceFlinger* flinger;
        sp<IBinder> display;
        sp<IGraphicBufferProducer> producer;
        Rect sourceCrop;
        uint32_t reqWidth, reqHeight;
        uint32_t minLayerZ,maxLayerZ;
        bool useIdentityTransform;
        Transform::orientation_flags rotation;
        status_t result;
        bool isLocalScreenshot;
        bool useReadPixels;
    public:
        MessageCaptureScreen(SurfaceFlinger* flinger,
                const sp<IBinder>& display,
                const sp<IGraphicBufferProducer>& producer,
                Rect sourceCrop, uint32_t reqWidth, uint32_t reqHeight,
                uint32_t minLayerZ, uint32_t maxLayerZ,
                bool useIdentityTransform,
                Transform::orientation_flags rotation,
                bool isLocalScreenshot, bool useReadPixels)
            : flinger(flinger), display(display), producer(producer),
              sourceCrop(sourceCrop), reqWidth(reqWidth), reqHeight(reqHeight),
              minLayerZ(minLayerZ), maxLayerZ(maxLayerZ),
              useIdentityTransform(useIdentityTransform),
              rotation(rotation), result(PERMISSION_DENIED),
              isLocalScreenshot(isLocalScreenshot),
              useReadPixels(useReadPixels)
        {
        }
        status_t getResult() const {
            return result;
        }
        virtual bool handler() {
            Mutex::Autolock _l(flinger->mStateLock);
            sp<const DisplayDevice> hw(flinger->getDisplayDevice(display));
            bool useReadPixels = this->useReadPixels && !flinger->mGpuToCpuSupported;
            result = flinger->captureScreenImplLocked(hw, producer,
                    sourceCrop, reqWidth, reqHeight, minLayerZ, maxLayerZ,
                    useIdentityTransform, rotation, isLocalScreenshot,
                    useReadPixels);
            static_cast<GraphicProducerWrapper*>(IInterface::asBinder(producer).get())->exit(result);
            return true;
        }
    };

    // this creates a "fake" BBinder which will serve as a "fake" remote
    // binder to receive the marshaled calls and forward them to the
    // real remote (a BpGraphicBufferProducer)
    sp<GraphicProducerWrapper> wrapper = new GraphicProducerWrapper(producer);

    // the asInterface() call below creates our "fake" BpGraphicBufferProducer
    // which does the marshaling work forwards to our "fake remote" above.
    sp<MessageBase> msg = new MessageCaptureScreen(this,
            display, IGraphicBufferProducer::asInterface( wrapper ),
            sourceCrop, reqWidth, reqHeight, minLayerZ, maxLayerZ,
            useIdentityTransform, rotationFlags, isLocalScreenshot,
            useReadPixels);

    status_t res = postMessageAsync(msg);
    if (res == NO_ERROR) {
        res = wrapper->waitForResponse();
    }
    return res;
}


void SurfaceFlinger::renderScreenImplLocked(
        const sp<const DisplayDevice>& hw,
        Rect sourceCrop, uint32_t reqWidth, uint32_t reqHeight,
        uint32_t minLayerZ, uint32_t maxLayerZ,
        bool yswap, bool useIdentityTransform, Transform::orientation_flags rotation)
{
    ATRACE_CALL();
    RenderEngine& engine(getRenderEngine());

    // get screen geometry
    const int32_t hw_w = hw->getWidth();
    const int32_t hw_h = hw->getHeight();
    const bool filtering = static_cast<int32_t>(reqWidth) != hw_w ||
                           static_cast<int32_t>(reqHeight) != hw_h;

    // if a default or invalid sourceCrop is passed in, set reasonable values
    if (sourceCrop.width() == 0 || sourceCrop.height() == 0 ||
            !sourceCrop.isValid()) {
        sourceCrop.setLeftTop(Point(0, 0));
        sourceCrop.setRightBottom(Point(hw_w, hw_h));
    }

    // ensure that sourceCrop is inside screen
    if (sourceCrop.left < 0) {
        ALOGE("Invalid crop rect: l = %d (< 0)", sourceCrop.left);
    }
    if (sourceCrop.right > hw_w) {
        ALOGE("Invalid crop rect: r = %d (> %d)", sourceCrop.right, hw_w);
    }
    if (sourceCrop.top < 0) {
        ALOGE("Invalid crop rect: t = %d (< 0)", sourceCrop.top);
    }
    if (sourceCrop.bottom > hw_h) {
        ALOGE("Invalid crop rect: b = %d (> %d)", sourceCrop.bottom, hw_h);
    }

    // make sure to clear all GL error flags
    engine.checkErrors();

    // set-up our viewport
    engine.setViewportAndProjection(
        reqWidth, reqHeight, sourceCrop, hw_h, yswap, rotation);
    engine.disableTexturing();

    // redraw the screen entirely...
    engine.clearWithColor(0, 0, 0, 1);

    const LayerVector& layers( mDrawingState.layersSortedByZ );
    const size_t count = layers.size();
    for (size_t i=0 ; i<count ; ++i) {
        const sp<Layer>& layer(layers[i]);
        const Layer::State& state(layer->getDrawingState());
        if (state.layerStack == hw->getLayerStack()) {
            if (state.z >= minLayerZ && state.z <= maxLayerZ) {
                if (layer->isVisible()) {
                    if (filtering) layer->setFiltering(true);
                    layer->draw(hw, useIdentityTransform);
                    if (filtering) layer->setFiltering(false);
                }
            }
        }
    }

    hw->setViewportAndProjection();
}


status_t SurfaceFlinger::captureScreenImplLocked(
        const sp<const DisplayDevice>& hw,
        const sp<IGraphicBufferProducer>& producer,
        Rect sourceCrop, uint32_t reqWidth, uint32_t reqHeight,
        uint32_t minLayerZ, uint32_t maxLayerZ,
        bool useIdentityTransform, Transform::orientation_flags rotation,
        bool isLocalScreenshot, bool useReadPixels)
{
    ATRACE_CALL();

    // get screen geometry
    uint32_t hw_w = hw->getWidth();
    uint32_t hw_h = hw->getHeight();

    if (rotation & Transform::ROT_90) {
        std::swap(hw_w, hw_h);
    }

    if ((reqWidth > hw_w) || (reqHeight > hw_h)) {
        ALOGE("size mismatch (%d, %d) > (%d, %d)",
                reqWidth, reqHeight, hw_w, hw_h);
        return BAD_VALUE;
    }

    ++mActiveFrameSequence;

    reqWidth  = (!reqWidth)  ? hw_w : reqWidth;
    reqHeight = (!reqHeight) ? hw_h : reqHeight;

    bool secureLayerIsVisible = false;
    const LayerVector& layers(mDrawingState.layersSortedByZ);
    const size_t count = layers.size();
    for (size_t i = 0 ; i < count ; ++i) {
        const sp<Layer>& layer(layers[i]);
        const Layer::State& state(layer->getDrawingState());
        if (state.layerStack == hw->getLayerStack() && state.z >= minLayerZ &&
                state.z <= maxLayerZ && layer->isVisible() &&
                layer->isSecure()) {
            secureLayerIsVisible = true;
        }
    }

    if (!isLocalScreenshot && secureLayerIsVisible) {
        ALOGW("FB is protected: PERMISSION_DENIED");
        return PERMISSION_DENIED;
    }

    // create a surface (because we're a producer, and we need to
    // dequeue/queue a buffer)
    sp<Surface> sur = new Surface(producer, false);

    // Put the screenshot Surface into async mode so that
    // Layer::headFenceHasSignaled will always return true and we'll latch the
    // first buffer regardless of whether or not its acquire fence has
    // signaled. This is needed to avoid a race condition in the rotation
    // animation. See b/30209608
    sur->setAsyncMode(true);

    ANativeWindow* window = sur.get();

    status_t result = native_window_api_connect(window, NATIVE_WINDOW_API_EGL);
    if (result == NO_ERROR) {
        uint32_t usage = GRALLOC_USAGE_SW_READ_OFTEN | GRALLOC_USAGE_SW_WRITE_OFTEN |
                        GRALLOC_USAGE_HW_RENDER | GRALLOC_USAGE_HW_TEXTURE;

        int err = 0;
        err = native_window_set_buffers_dimensions(window, reqWidth, reqHeight);
        err |= native_window_set_scaling_mode(window, NATIVE_WINDOW_SCALING_MODE_SCALE_TO_WINDOW);
        err |= native_window_set_buffers_format(window, HAL_PIXEL_FORMAT_RGBA_8888);
        err |= native_window_set_usage(window, usage);

        if (err == NO_ERROR) {
            ANativeWindowBuffer* buffer;
            /* TODO: Once we have the sync framework everywhere this can use
             * server-side waits on the fence that dequeueBuffer returns.
             */
            result = native_window_dequeue_buffer_and_wait(window,  &buffer);
            if (result == NO_ERROR) {
                int syncFd = -1;
                // create an EGLImage from the buffer so we can later
                // turn it into a texture
                EGLImageKHR image = eglCreateImageKHR(mEGLDisplay, EGL_NO_CONTEXT,
                        EGL_NATIVE_BUFFER_ANDROID, buffer, NULL);
                if (image != EGL_NO_IMAGE_KHR) {
                    // this binds the given EGLImage as a framebuffer for the
                    // duration of this scope.
                    RenderEngine::BindImageAsFramebuffer imageBond(getRenderEngine(), image,
                            useReadPixels, reqWidth, reqHeight);
                    if (imageBond.getStatus() == NO_ERROR) {
                        // this will in fact render into our dequeued buffer
                        // via an FBO, which means we didn't have to create
                        // an EGLSurface and therefore we're not
                        // dependent on the context's EGLConfig.
                        renderScreenImplLocked(
                            hw, sourceCrop, reqWidth, reqHeight, minLayerZ, maxLayerZ, true,
                            useIdentityTransform, rotation);

                        // Attempt to create a sync khr object that can produce a sync point. If that
                        // isn't available, create a non-dupable sync object in the fallback path and
                        // wait on it directly.
                        EGLSyncKHR sync;
                        if (!DEBUG_SCREENSHOTS) {
                           sync = eglCreateSyncKHR(mEGLDisplay, EGL_SYNC_NATIVE_FENCE_ANDROID, NULL);
                           // native fence fd will not be populated until flush() is done.
                           getRenderEngine().flush();
                        } else {
                            sync = EGL_NO_SYNC_KHR;
                        }
                        if (sync != EGL_NO_SYNC_KHR) {
                            // get the sync fd
                            syncFd = eglDupNativeFenceFDANDROID(mEGLDisplay, sync);
                            if (syncFd == EGL_NO_NATIVE_FENCE_FD_ANDROID) {
                                ALOGW("captureScreen: failed to dup sync khr object");
                                syncFd = -1;
                            }
                            eglDestroySyncKHR(mEGLDisplay, sync);
                        } else {
                            // fallback path
                            sync = eglCreateSyncKHR(mEGLDisplay, EGL_SYNC_FENCE_KHR, NULL);
                            if (sync != EGL_NO_SYNC_KHR) {
                                EGLint result = eglClientWaitSyncKHR(mEGLDisplay, sync,
                                    EGL_SYNC_FLUSH_COMMANDS_BIT_KHR, 2000000000 /*2 sec*/);
                                EGLint eglErr = eglGetError();
                                if (result == EGL_TIMEOUT_EXPIRED_KHR) {
                                    ALOGW("captureScreen: fence wait timed out");
                                } else {
                                    ALOGW_IF(eglErr != EGL_SUCCESS,
                                            "captureScreen: error waiting on EGL fence: %#x", eglErr);
                                }
                                eglDestroySyncKHR(mEGLDisplay, sync);
                            } else {
                                ALOGW("captureScreen: error creating EGL fence: %#x", eglGetError());
                            }
                        }
                        if (useReadPixels) {
                            sp<GraphicBuffer> buf = static_cast<GraphicBuffer*>(buffer);
                            void* vaddr;
                            if (buf->lock(GRALLOC_USAGE_SW_WRITE_OFTEN, &vaddr) == NO_ERROR) {
                                getRenderEngine().readPixels(0, 0, buffer->stride, reqHeight,
                                        (uint32_t *)vaddr);
                                buf->unlock();
                            }
                        }
                        if (DEBUG_SCREENSHOTS) {
                            uint32_t* pixels = new uint32_t[reqWidth*reqHeight];
                            getRenderEngine().readPixels(0, 0, reqWidth, reqHeight, pixels);
                            checkScreenshot(reqWidth, reqHeight, reqWidth, pixels,
                                    hw, minLayerZ, maxLayerZ);
                            delete [] pixels;
                        }

                    } else {
                        ALOGE("got GL_FRAMEBUFFER_COMPLETE_OES error while taking screenshot");
                        result = INVALID_OPERATION;
                        window->cancelBuffer(window, buffer, syncFd);
                        buffer = NULL;
                    }
                    // destroy our image
                    eglDestroyImageKHR(mEGLDisplay, image);
                } else {
                    result = BAD_VALUE;
                }
                if (buffer) {
                    // queueBuffer takes ownership of syncFd
                    result = window->queueBuffer(window, buffer, syncFd);
                }
            }
        } else {
            result = BAD_VALUE;
        }
        native_window_api_disconnect(window, NATIVE_WINDOW_API_EGL);
    }

    return result;
}

void SurfaceFlinger::checkScreenshot(size_t w, size_t s, size_t h, void const* vaddr,
        const sp<const DisplayDevice>& hw, uint32_t minLayerZ, uint32_t maxLayerZ) {
    if (DEBUG_SCREENSHOTS) {
        for (size_t y=0 ; y<h ; y++) {
            uint32_t const * p = (uint32_t const *)vaddr + y*s;
            for (size_t x=0 ; x<w ; x++) {
                if (p[x] != 0xFF000000) return;
            }
        }
        ALOGE("*** we just took a black screenshot ***\n"
                "requested minz=%d, maxz=%d, layerStack=%d",
                minLayerZ, maxLayerZ, hw->getLayerStack());
        const LayerVector& layers( mDrawingState.layersSortedByZ );
        const size_t count = layers.size();
        for (size_t i=0 ; i<count ; ++i) {
            const sp<Layer>& layer(layers[i]);
            const Layer::State& state(layer->getDrawingState());
            const bool visible = (state.layerStack == hw->getLayerStack())
                                && (state.z >= minLayerZ && state.z <= maxLayerZ)
                                && (layer->isVisible());
            ALOGE("%c index=%zu, name=%s, layerStack=%d, z=%d, visible=%d, flags=%x, alpha=%.3f",
                    visible ? '+' : '-',
                            i, layer->getName().string(), state.layerStack, state.z,
                            layer->isVisible(), state.flags, state.alpha);
        }
    }
}

bool SurfaceFlinger::getFrameTimestamps(const Layer& layer,
        uint64_t frameNumber, FrameTimestamps* outTimestamps) {
    return mFenceTracker.getFrameTimestamps(layer, frameNumber, outTimestamps);
}

// ---------------------------------------------------------------------------

SurfaceFlinger::LayerVector::LayerVector() {
}

SurfaceFlinger::LayerVector::LayerVector(const LayerVector& rhs)
    : SortedVector<sp<Layer> >(rhs) {
}

int SurfaceFlinger::LayerVector::do_compare(const void* lhs,
    const void* rhs) const
{
    // sort layers per layer-stack, then by z-order and finally by sequence
    const sp<Layer>& l(*reinterpret_cast<const sp<Layer>*>(lhs));
    const sp<Layer>& r(*reinterpret_cast<const sp<Layer>*>(rhs));

    uint32_t ls = l->getCurrentState().layerStack;
    uint32_t rs = r->getCurrentState().layerStack;
    if (ls != rs)
        return ls - rs;

    uint32_t lz = l->getCurrentState().z;
    uint32_t rz = r->getCurrentState().z;
    if (lz != rz)
        return lz - rz;

    return l->sequence - r->sequence;
}

// ---------------------------------------------------------------------------

SurfaceFlinger::DisplayDeviceState::DisplayDeviceState()
    : type(DisplayDevice::DISPLAY_ID_INVALID),
      layerStack(DisplayDevice::NO_LAYER_STACK),
      orientation(0),
      width(0),
      height(0),
      isSecure(false) {
}

SurfaceFlinger::DisplayDeviceState::DisplayDeviceState(
    DisplayDevice::DisplayType type, bool isSecure)
    : type(type),
      layerStack(DisplayDevice::NO_LAYER_STACK),
      orientation(0),
      width(0),
      height(0),
      isSecure(isSecure) {
    viewport.makeInvalid();
    frame.makeInvalid();
}

// ---------------------------------------------------------------------------

}; // namespace android


#if defined(__gl_h_)
#error "don't include gl/gl.h in this file"
#endif

#if defined(__gl2_h_)
#error "don't include gl2/gl2.h in this file"
#endif<|MERGE_RESOLUTION|>--- conflicted
+++ resolved
@@ -1324,12 +1324,7 @@
                     }
 
                     layer->setGeometry(displayDevice);
-<<<<<<< HEAD
-                    if (mDebugDisableHWC || mDebugRegion || mDaltonize ||
-                            mHasColorMatrix || mHasSecondaryColorMatrix) {
-=======
                     if (mDebugDisableHWC || mDebugRegion) {
->>>>>>> a23cc82b
                         layer->forceClientComposition(hwcId);
                     }
                 }
@@ -2045,25 +2040,7 @@
         }
     }
 
-<<<<<<< HEAD
-    if (CC_LIKELY(!mDaltonize && !mHasColorMatrix && !mHasSecondaryColorMatrix)) {
-        if (!doComposeSurfaces(hw, dirtyRegion)) return;
-    } else {
-        RenderEngine& engine(getRenderEngine());
-        mat4 colorMatrix = mColorMatrix;
-        if (mHasSecondaryColorMatrix) {
-            colorMatrix = mHasColorMatrix ? (colorMatrix * mSecondaryColorMatrix) : mSecondaryColorMatrix;
-        }
-        if (mDaltonize) {
-            colorMatrix = colorMatrix * mDaltonizer();
-        }
-        mat4 oldMatrix = engine.setupColorTransform(colorMatrix);
-        doComposeSurfaces(hw, dirtyRegion);
-        engine.setupColorTransform(oldMatrix);
-    }
-=======
     if (!doComposeSurfaces(hw, dirtyRegion)) return;
->>>>>>> a23cc82b
 
     // update the swap region and clear the dirty region
     hw->swapRegion.orSelf(dirtyRegion);
@@ -3146,12 +3123,7 @@
     colorizer.bold(result);
     result.append("h/w composer state:\n");
     colorizer.reset(result);
-<<<<<<< HEAD
-    bool hwcDisabled = mDebugDisableHWC || mDebugRegion || mDaltonize ||
-            mHasColorMatrix || mHasSecondaryColorMatrix;
-=======
     bool hwcDisabled = mDebugDisableHWC || mDebugRegion;
->>>>>>> a23cc82b
     result.appendFormat("  h/w composer %s\n",
             hwcDisabled ? "disabled" : "enabled");
     hwc.dump(result);
@@ -3369,36 +3341,11 @@
                 mSFEventThread->setPhaseOffset(static_cast<nsecs_t>(n));
                 return NO_ERROR;
             }
-<<<<<<< HEAD
-            case 1030: {
-                // apply a secondary color matrix
-                // this will be combined with any other transformations
-                n = data.readInt32();
-                mHasSecondaryColorMatrix = n ? 1 : 0;
-                if (n) {
-                    // color matrix is sent as mat3 matrix followed by vec3
-                    // offset, then packed into a mat4 where the last row is
-                    // the offset and extra values are 0
-                    for (size_t i = 0 ; i < 4; i++) {
-                      for (size_t j = 0; j < 4; j++) {
-                          mSecondaryColorMatrix[i][j] = data.readFloat();
-                      }
-                    }
-                } else {
-                    mSecondaryColorMatrix = mat4();
-                }
-                invalidateHwcGeometry();
-                repaintEverything();
-                return NO_ERROR;
-            }
-
-=======
             case 1021: { // Disable HWC virtual displays
                 n = data.readInt32();
                 mUseHwcVirtualDisplays = !n;
                 return NO_ERROR;
             }
->>>>>>> a23cc82b
         }
     }
     return err;
