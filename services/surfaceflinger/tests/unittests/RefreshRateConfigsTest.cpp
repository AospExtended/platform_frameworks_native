/*
 * Copyright 2019 The Android Open Source Project
 *
 * Licensed under the Apache License, Version 2.0 (the "License");
 * you may not use this file except in compliance with the License.
 * You may obtain a copy of the License at
 *
 *      http://www.apache.org/licenses/LICENSE-2.0
 *
 * Unless required by applicable law or agreed to in writing, software
 * distributed under the License is distributed on an "AS IS" BASIS,
 * WITHOUT WARRANTIES OR CONDITIONS OF ANY KIND, either express or implied.
 * See the License for the specific language governing permissions and
 * limitations under the License.
 */

// TODO(b/129481165): remove the #pragma below and fix conversion issues
#pragma clang diagnostic push
#pragma clang diagnostic ignored "-Wextra"

#undef LOG_TAG
#define LOG_TAG "SchedulerUnittests"

#include <gmock/gmock.h>
#include <log/log.h>
#include <thread>

#include <ui/Size.h>

#include "../../Scheduler/RefreshRateConfigs.h"
#include "DisplayHardware/HWC2.h"
#include "Scheduler/RefreshRateConfigs.h"

using namespace std::chrono_literals;

namespace android {

namespace scheduler {

namespace hal = android::hardware::graphics::composer::hal;

using RefreshRate = RefreshRateConfigs::RefreshRate;
using LayerVoteType = RefreshRateConfigs::LayerVoteType;
using LayerRequirement = RefreshRateConfigs::LayerRequirement;

class RefreshRateConfigsTest : public testing::Test {
protected:
    using GetBestRefreshRateInvocation = RefreshRateConfigs::GetBestRefreshRateInvocation;

    RefreshRateConfigsTest();
    ~RefreshRateConfigsTest();

    RefreshRate createRefreshRate(DisplayModePtr displayMode) {
        return {displayMode, RefreshRate::ConstructorTag(0)};
    }

    Fps findClosestKnownFrameRate(const RefreshRateConfigs& refreshRateConfigs, Fps frameRate) {
        return refreshRateConfigs.findClosestKnownFrameRate(frameRate);
    }

    std::vector<Fps> getKnownFrameRate(const RefreshRateConfigs& refreshRateConfigs) {
        return refreshRateConfigs.mKnownFrameRates;
    }

    RefreshRate getMinRefreshRateByPolicy(const RefreshRateConfigs& refreshRateConfigs) {
        std::lock_guard lock(refreshRateConfigs.mLock);
        return refreshRateConfigs.getMinRefreshRateByPolicyLocked();
    }

    RefreshRate getMinSupportedRefreshRate(const RefreshRateConfigs& refreshRateConfigs) {
        std::lock_guard lock(refreshRateConfigs.mLock);
        return *refreshRateConfigs.mMinSupportedRefreshRate;
    }

    RefreshRate getMaxSupportedRefreshRate(const RefreshRateConfigs& refreshRateConfigs) {
        std::lock_guard lock(refreshRateConfigs.mLock);
        return *refreshRateConfigs.mMaxSupportedRefreshRate;
    }

    void setLastBestRefreshRateInvocation(RefreshRateConfigs& refreshRateConfigs,
                                          const GetBestRefreshRateInvocation& invocation) {
        std::lock_guard lock(refreshRateConfigs.mLock);
        refreshRateConfigs.lastBestRefreshRateInvocation.emplace(
                GetBestRefreshRateInvocation(invocation));
    }

    std::optional<GetBestRefreshRateInvocation> getLastBestRefreshRateInvocation(
            const RefreshRateConfigs& refreshRateConfigs) {
        std::lock_guard lock(refreshRateConfigs.mLock);
        return refreshRateConfigs.lastBestRefreshRateInvocation;
    }

    // Test config IDs
    static inline const DisplayModeId HWC_CONFIG_ID_60 = DisplayModeId(0);
    static inline const DisplayModeId HWC_CONFIG_ID_90 = DisplayModeId(1);
    static inline const DisplayModeId HWC_CONFIG_ID_72 = DisplayModeId(2);
    static inline const DisplayModeId HWC_CONFIG_ID_120 = DisplayModeId(3);
    static inline const DisplayModeId HWC_CONFIG_ID_30 = DisplayModeId(4);
    static inline const DisplayModeId HWC_CONFIG_ID_25 = DisplayModeId(5);
    static inline const DisplayModeId HWC_CONFIG_ID_50 = DisplayModeId(6);
    static inline const DisplayModeId HWC_CONFIG_ID_24 = DisplayModeId(7);
    static inline const DisplayModeId HWC_CONFIG_ID_24_FRAC = DisplayModeId(8);
    static inline const DisplayModeId HWC_CONFIG_ID_30_FRAC = DisplayModeId(9);
    static inline const DisplayModeId HWC_CONFIG_ID_60_FRAC = DisplayModeId(10);

    // Test configs
    DisplayModePtr mConfig60 = createDisplayMode(HWC_CONFIG_ID_60, 0, Fps(60.0f).getPeriodNsecs());
    DisplayModePtr mConfig60Frac =
            createDisplayMode(HWC_CONFIG_ID_60_FRAC, 0, Fps(59.94f).getPeriodNsecs());
    DisplayModePtr mConfig90 = createDisplayMode(HWC_CONFIG_ID_90, 0, Fps(90.0f).getPeriodNsecs());
    DisplayModePtr mConfig90DifferentGroup =
            createDisplayMode(HWC_CONFIG_ID_90, 1, Fps(90.0f).getPeriodNsecs());
    DisplayModePtr mConfig90DifferentResolution =
            createDisplayMode(HWC_CONFIG_ID_90, 0, Fps(90.0f).getPeriodNsecs(), ui::Size(111, 222));
    DisplayModePtr mConfig72 = createDisplayMode(HWC_CONFIG_ID_72, 0, Fps(72.0f).getPeriodNsecs());
    DisplayModePtr mConfig72DifferentGroup =
            createDisplayMode(HWC_CONFIG_ID_72, 1, Fps(72.0f).getPeriodNsecs());
    DisplayModePtr mConfig120 =
            createDisplayMode(HWC_CONFIG_ID_120, 0, Fps(120.0f).getPeriodNsecs());
    DisplayModePtr mConfig120DifferentGroup =
            createDisplayMode(HWC_CONFIG_ID_120, 1, Fps(120.0f).getPeriodNsecs());
    DisplayModePtr mConfig30 = createDisplayMode(HWC_CONFIG_ID_30, 0, Fps(30.0f).getPeriodNsecs());
    DisplayModePtr mConfig30DifferentGroup =
            createDisplayMode(HWC_CONFIG_ID_30, 1, Fps(30.0f).getPeriodNsecs());
    DisplayModePtr mConfig30Frac =
            createDisplayMode(HWC_CONFIG_ID_30_FRAC, 0, Fps(29.97f).getPeriodNsecs());
    DisplayModePtr mConfig25 = createDisplayMode(HWC_CONFIG_ID_25, 0, Fps(25.0f).getPeriodNsecs());
    DisplayModePtr mConfig25DifferentGroup =
            createDisplayMode(HWC_CONFIG_ID_25, 1, Fps(25.0f).getPeriodNsecs());
    DisplayModePtr mConfig50 = createDisplayMode(HWC_CONFIG_ID_50, 0, Fps(50.0f).getPeriodNsecs());
    DisplayModePtr mConfig24 = createDisplayMode(HWC_CONFIG_ID_24, 0, Fps(24.0f).getPeriodNsecs());
    DisplayModePtr mConfig24Frac =
            createDisplayMode(HWC_CONFIG_ID_24_FRAC, 0, Fps(23.976f).getPeriodNsecs());

    // Test device configurations
    // The positions of the configs in the arrays below MUST match their IDs. For example,
    // the first config should always be 60Hz, the second 90Hz etc.
    DisplayModes m60OnlyConfigDevice = {mConfig60};
    DisplayModes m60_90Device = {mConfig60, mConfig90};
    DisplayModes m60_90DeviceWithDifferentGroups = {mConfig60, mConfig90DifferentGroup};
    DisplayModes m60_90DeviceWithDifferentResolutions = {mConfig60, mConfig90DifferentResolution};
    DisplayModes m60_72_90Device = {mConfig60, mConfig90, mConfig72};
    DisplayModes m60_90_72_120Device = {mConfig60, mConfig90, mConfig72, mConfig120};
    DisplayModes m30_60_72_90_120Device = {mConfig60, mConfig90, mConfig72, mConfig120, mConfig30};
    DisplayModes m30_60Device = {mConfig60, mConfig90DifferentGroup, mConfig72DifferentGroup,
                                 mConfig120DifferentGroup, mConfig30};
    DisplayModes m30_60_72_90Device = {mConfig60, mConfig90, mConfig72, mConfig120DifferentGroup,
                                       mConfig30};
    DisplayModes m30_60_90Device = {mConfig60, mConfig90, mConfig72DifferentGroup,
                                    mConfig120DifferentGroup, mConfig30};
    DisplayModes m25_30_50_60Device = {mConfig60,
                                       mConfig90,
                                       mConfig72DifferentGroup,
                                       mConfig120DifferentGroup,
                                       mConfig30DifferentGroup,
                                       mConfig25DifferentGroup,
                                       mConfig50};
    DisplayModes m60_120Device = {mConfig60, mConfig120};

    // This is a typical TV configuration.
    DisplayModes m24_25_30_50_60WithFracDevice = {mConfig24, mConfig24Frac, mConfig25,
                                                  mConfig30, mConfig30Frac, mConfig50,
                                                  mConfig60, mConfig60Frac};

    // Expected RefreshRate objects
    RefreshRate mExpected60Config = {mConfig60, RefreshRate::ConstructorTag(0)};
    RefreshRate mExpectedAlmost60Config = {createDisplayMode(HWC_CONFIG_ID_60, 0, 16666665),
                                           RefreshRate::ConstructorTag(0)};
    RefreshRate mExpected90Config = {mConfig90, RefreshRate::ConstructorTag(0)};
    RefreshRate mExpected90DifferentGroupConfig = {mConfig90DifferentGroup,
                                                   RefreshRate::ConstructorTag(0)};
    RefreshRate mExpected90DifferentResolutionConfig = {mConfig90DifferentResolution,
                                                        RefreshRate::ConstructorTag(0)};
    RefreshRate mExpected72Config = {mConfig72, RefreshRate::ConstructorTag(0)};
    RefreshRate mExpected30Config = {mConfig30, RefreshRate::ConstructorTag(0)};
    RefreshRate mExpected120Config = {mConfig120, RefreshRate::ConstructorTag(0)};

    DisplayModePtr createDisplayMode(DisplayModeId modeId, int32_t group, int64_t vsyncPeriod,
                                     ui::Size resolution = ui::Size());
};

using Builder = DisplayMode::Builder;

RefreshRateConfigsTest::RefreshRateConfigsTest() {
    const ::testing::TestInfo* const test_info =
            ::testing::UnitTest::GetInstance()->current_test_info();
    ALOGD("**** Setting up for %s.%s\n", test_info->test_case_name(), test_info->name());
}

RefreshRateConfigsTest::~RefreshRateConfigsTest() {
    const ::testing::TestInfo* const test_info =
            ::testing::UnitTest::GetInstance()->current_test_info();
    ALOGD("**** Tearing down after %s.%s\n", test_info->test_case_name(), test_info->name());
}

DisplayModePtr RefreshRateConfigsTest::createDisplayMode(DisplayModeId modeId, int32_t group,
                                                         int64_t vsyncPeriod, ui::Size resolution) {
    return DisplayMode::Builder(hal::HWConfigId(modeId.value()))
            .setId(modeId)
            .setPhysicalDisplayId(PhysicalDisplayId(0))
            .setVsyncPeriod(int32_t(vsyncPeriod))
            .setGroup(group)
            .setHeight(resolution.height)
            .setWidth(resolution.width)
            .build();
}

namespace {
/* ------------------------------------------------------------------------
 * Test cases
 */
TEST_F(RefreshRateConfigsTest, oneDeviceConfig_SwitchingSupported) {
    auto refreshRateConfigs =
            std::make_unique<RefreshRateConfigs>(m60OnlyConfigDevice,
                                                 /*currentConfigId=*/HWC_CONFIG_ID_60);
}

TEST_F(RefreshRateConfigsTest, invalidPolicy) {
    auto refreshRateConfigs =
            std::make_unique<RefreshRateConfigs>(m60OnlyConfigDevice,
                                                 /*currentConfigId=*/HWC_CONFIG_ID_60);
    ASSERT_LT(refreshRateConfigs->setDisplayManagerPolicy({DisplayModeId(10), {Fps(60), Fps(60)}}),
              0);
    ASSERT_LT(refreshRateConfigs->setDisplayManagerPolicy({HWC_CONFIG_ID_60, {Fps(20), Fps(40)}}),
              0);
}

TEST_F(RefreshRateConfigsTest, twoDeviceConfigs_storesFullRefreshRateMap) {
    auto refreshRateConfigs =
            std::make_unique<RefreshRateConfigs>(m60_90Device,
                                                 /*currentConfigId=*/HWC_CONFIG_ID_60);

    const auto& minRate = getMinSupportedRefreshRate(*refreshRateConfigs);
    const auto& performanceRate = getMaxSupportedRefreshRate(*refreshRateConfigs);

    ASSERT_EQ(mExpected60Config, minRate);
    ASSERT_EQ(mExpected90Config, performanceRate);

    const auto& minRateByPolicy = getMinRefreshRateByPolicy(*refreshRateConfigs);
    const auto& performanceRateByPolicy = refreshRateConfigs->getMaxRefreshRateByPolicy();
    ASSERT_EQ(minRateByPolicy, minRate);
    ASSERT_EQ(performanceRateByPolicy, performanceRate);
}

TEST_F(RefreshRateConfigsTest, twoDeviceConfigs_storesFullRefreshRateMap_differentGroups) {
    auto refreshRateConfigs =
            std::make_unique<RefreshRateConfigs>(m60_90DeviceWithDifferentGroups,
                                                 /*currentConfigId=*/HWC_CONFIG_ID_60);

    const auto& minRate = getMinRefreshRateByPolicy(*refreshRateConfigs);
    const auto& performanceRate = getMaxSupportedRefreshRate(*refreshRateConfigs);
    const auto& minRate60 = getMinRefreshRateByPolicy(*refreshRateConfigs);
    const auto& performanceRate60 = refreshRateConfigs->getMaxRefreshRateByPolicy();

    ASSERT_EQ(mExpected60Config, minRate);
    ASSERT_EQ(mExpected60Config, minRate60);
    ASSERT_EQ(mExpected60Config, performanceRate60);

    ASSERT_GE(refreshRateConfigs->setDisplayManagerPolicy({HWC_CONFIG_ID_90, {Fps(60), Fps(90)}}),
              0);
    refreshRateConfigs->setCurrentModeId(HWC_CONFIG_ID_90);

    const auto& minRate90 = getMinRefreshRateByPolicy(*refreshRateConfigs);
    const auto& performanceRate90 = refreshRateConfigs->getMaxRefreshRateByPolicy();

    ASSERT_EQ(mExpected90DifferentGroupConfig, performanceRate);
    ASSERT_EQ(mExpected90DifferentGroupConfig, minRate90);
    ASSERT_EQ(mExpected90DifferentGroupConfig, performanceRate90);
}

TEST_F(RefreshRateConfigsTest, twoDeviceConfigs_storesFullRefreshRateMap_differentResolutions) {
    auto refreshRateConfigs =
            std::make_unique<RefreshRateConfigs>(m60_90DeviceWithDifferentResolutions,
                                                 /*currentConfigId=*/HWC_CONFIG_ID_60);

    const auto& minRate = getMinRefreshRateByPolicy(*refreshRateConfigs);
    const auto& performanceRate = getMaxSupportedRefreshRate(*refreshRateConfigs);
    const auto& minRate60 = getMinRefreshRateByPolicy(*refreshRateConfigs);
    const auto& performanceRate60 = refreshRateConfigs->getMaxRefreshRateByPolicy();

    ASSERT_EQ(mExpected60Config, minRate);
    ASSERT_EQ(mExpected60Config, minRate60);
    ASSERT_EQ(mExpected60Config, performanceRate60);

    ASSERT_GE(refreshRateConfigs->setDisplayManagerPolicy({HWC_CONFIG_ID_90, {Fps(60), Fps(90)}}),
              0);
    refreshRateConfigs->setCurrentModeId(HWC_CONFIG_ID_90);

    const auto& minRate90 = getMinRefreshRateByPolicy(*refreshRateConfigs);
    const auto& performanceRate90 = refreshRateConfigs->getMaxRefreshRateByPolicy();

    ASSERT_EQ(mExpected90DifferentResolutionConfig, performanceRate);
    ASSERT_EQ(mExpected90DifferentResolutionConfig, minRate90);
    ASSERT_EQ(mExpected90DifferentResolutionConfig, performanceRate90);
}

TEST_F(RefreshRateConfigsTest, twoDeviceConfigs_policyChange) {
    auto refreshRateConfigs =
            std::make_unique<RefreshRateConfigs>(m60_90Device,
                                                 /*currentConfigId=*/HWC_CONFIG_ID_60);

    auto minRate = getMinRefreshRateByPolicy(*refreshRateConfigs);
    auto performanceRate = refreshRateConfigs->getMaxRefreshRateByPolicy();

    ASSERT_EQ(mExpected60Config, minRate);
    ASSERT_EQ(mExpected90Config, performanceRate);

    ASSERT_GE(refreshRateConfigs->setDisplayManagerPolicy({HWC_CONFIG_ID_60, {Fps(60), Fps(60)}}),
              0);

    auto minRate60 = getMinRefreshRateByPolicy(*refreshRateConfigs);
    auto performanceRate60 = refreshRateConfigs->getMaxRefreshRateByPolicy();
    ASSERT_EQ(mExpected60Config, minRate60);
    ASSERT_EQ(mExpected60Config, performanceRate60);
}

TEST_F(RefreshRateConfigsTest, twoDeviceConfigs_getCurrentRefreshRate) {
    auto refreshRateConfigs =
            std::make_unique<RefreshRateConfigs>(m60_90Device,
                                                 /*currentConfigId=*/HWC_CONFIG_ID_60);
    {
        auto current = refreshRateConfigs->getCurrentRefreshRate();
        EXPECT_EQ(current.getModeId(), HWC_CONFIG_ID_60);
    }

    refreshRateConfigs->setCurrentModeId(HWC_CONFIG_ID_90);
    {
        auto current = refreshRateConfigs->getCurrentRefreshRate();
        EXPECT_EQ(current.getModeId(), HWC_CONFIG_ID_90);
    }

    ASSERT_GE(refreshRateConfigs->setDisplayManagerPolicy({HWC_CONFIG_ID_90, {Fps(90), Fps(90)}}),
              0);
    {
        auto current = refreshRateConfigs->getCurrentRefreshRate();
        EXPECT_EQ(current.getModeId(), HWC_CONFIG_ID_90);
    }
}

TEST_F(RefreshRateConfigsTest, getBestRefreshRate_noLayers) {
    auto refreshRateConfigs =
            std::make_unique<RefreshRateConfigs>(m60_72_90Device, /*currentConfigId=*/
                                                 HWC_CONFIG_ID_72);

    // If there are no layers we select the default frame rate, which is the max of the primary
    // range.
    auto layers = std::vector<LayerRequirement>{};
    EXPECT_EQ(mExpected90Config,
              refreshRateConfigs->getBestRefreshRate(layers, {.touch = false, .idle = false}));

    ASSERT_GE(refreshRateConfigs->setDisplayManagerPolicy({HWC_CONFIG_ID_60, {Fps(60), Fps(60)}}),
              0);
    EXPECT_EQ(mExpected60Config,
              refreshRateConfigs->getBestRefreshRate(layers, {.touch = false, .idle = false}));
}

TEST_F(RefreshRateConfigsTest, getBestRefreshRate_60_90) {
    auto refreshRateConfigs =
            std::make_unique<RefreshRateConfigs>(m60_90Device,
                                                 /*currentConfigId=*/HWC_CONFIG_ID_60);

    auto layers = std::vector<LayerRequirement>{LayerRequirement{.weight = 1.0f}};
    auto& lr = layers[0];

    lr.vote = LayerVoteType::Min;
    lr.name = "Min";
    EXPECT_EQ(mExpected60Config,
              refreshRateConfigs->getBestRefreshRate(layers, {.touch = false, .idle = false}));

    lr.vote = LayerVoteType::Max;
    lr.name = "Max";
    EXPECT_EQ(mExpected90Config,
              refreshRateConfigs->getBestRefreshRate(layers, {.touch = false, .idle = false}));

    lr.desiredRefreshRate = Fps(90.0f);
    lr.vote = LayerVoteType::Heuristic;
    lr.name = "90Hz Heuristic";
    EXPECT_EQ(mExpected90Config,
              refreshRateConfigs->getBestRefreshRate(layers, {.touch = false, .idle = false}));

    lr.desiredRefreshRate = Fps(60.0f);
    lr.name = "60Hz Heuristic";
    EXPECT_EQ(mExpected60Config,
              refreshRateConfigs->getBestRefreshRate(layers, {.touch = false, .idle = false}));

    lr.desiredRefreshRate = Fps(45.0f);
    lr.name = "45Hz Heuristic";
    EXPECT_EQ(mExpected90Config,
              refreshRateConfigs->getBestRefreshRate(layers, {.touch = false, .idle = false}));

    lr.desiredRefreshRate = Fps(30.0f);
    lr.name = "30Hz Heuristic";
    EXPECT_EQ(mExpected60Config,
              refreshRateConfigs->getBestRefreshRate(layers, {.touch = false, .idle = false}));

    lr.desiredRefreshRate = Fps(24.0f);
    lr.name = "24Hz Heuristic";
    EXPECT_EQ(mExpected60Config,
              refreshRateConfigs->getBestRefreshRate(layers, {.touch = false, .idle = false}));

    lr.name = "";
    ASSERT_GE(refreshRateConfigs->setDisplayManagerPolicy({HWC_CONFIG_ID_60, {Fps(60), Fps(60)}}),
              0);

    lr.vote = LayerVoteType::Min;
    EXPECT_EQ(mExpected60Config,
              refreshRateConfigs->getBestRefreshRate(layers, {.touch = false, .idle = false}));

    lr.vote = LayerVoteType::Max;
    EXPECT_EQ(mExpected60Config,
              refreshRateConfigs->getBestRefreshRate(layers, {.touch = false, .idle = false}));

    lr.desiredRefreshRate = Fps(90.0f);
    lr.vote = LayerVoteType::Heuristic;
    EXPECT_EQ(mExpected60Config,
              refreshRateConfigs->getBestRefreshRate(layers, {.touch = false, .idle = false}));

    lr.desiredRefreshRate = Fps(60.0f);
    EXPECT_EQ(mExpected60Config,
              refreshRateConfigs->getBestRefreshRate(layers, {.touch = false, .idle = false}));

    lr.desiredRefreshRate = Fps(45.0f);
    EXPECT_EQ(mExpected60Config,
              refreshRateConfigs->getBestRefreshRate(layers, {.touch = false, .idle = false}));

    lr.desiredRefreshRate = Fps(30.0f);
    EXPECT_EQ(mExpected60Config,
              refreshRateConfigs->getBestRefreshRate(layers, {.touch = false, .idle = false}));

    lr.desiredRefreshRate = Fps(24.0f);
    EXPECT_EQ(mExpected60Config,
              refreshRateConfigs->getBestRefreshRate(layers, {.touch = false, .idle = false}));

    ASSERT_GE(refreshRateConfigs->setDisplayManagerPolicy(
                      {HWC_CONFIG_ID_90, {Fps(90.0f), Fps(90.0f)}}),
              0);

    lr.vote = LayerVoteType::Min;
    EXPECT_EQ(mExpected90Config,
              refreshRateConfigs->getBestRefreshRate(layers, {.touch = false, .idle = false}));

    lr.vote = LayerVoteType::Max;
    EXPECT_EQ(mExpected90Config,
              refreshRateConfigs->getBestRefreshRate(layers, {.touch = false, .idle = false}));

    lr.desiredRefreshRate = Fps(90.0f);
    lr.vote = LayerVoteType::Heuristic;
    EXPECT_EQ(mExpected90Config,
              refreshRateConfigs->getBestRefreshRate(layers, {.touch = false, .idle = false}));

    lr.desiredRefreshRate = Fps(60.0f);
    EXPECT_EQ(mExpected90Config,
              refreshRateConfigs->getBestRefreshRate(layers, {.touch = false, .idle = false}));

    lr.desiredRefreshRate = Fps(45.0f);
    EXPECT_EQ(mExpected90Config,
              refreshRateConfigs->getBestRefreshRate(layers, {.touch = false, .idle = false}));

    lr.desiredRefreshRate = Fps(30.0f);
    EXPECT_EQ(mExpected90Config,
              refreshRateConfigs->getBestRefreshRate(layers, {.touch = false, .idle = false}));

    lr.desiredRefreshRate = Fps(24.0f);
    EXPECT_EQ(mExpected90Config,
              refreshRateConfigs->getBestRefreshRate(layers, {.touch = false, .idle = false}));

    ASSERT_GE(refreshRateConfigs->setDisplayManagerPolicy(
                      {HWC_CONFIG_ID_60, {Fps(0.0f), Fps(120.0f)}}),
              0);
    lr.vote = LayerVoteType::Min;
    EXPECT_EQ(mExpected60Config,
              refreshRateConfigs->getBestRefreshRate(layers, {.touch = false, .idle = false}));

    lr.vote = LayerVoteType::Max;
    EXPECT_EQ(mExpected90Config,
              refreshRateConfigs->getBestRefreshRate(layers, {.touch = false, .idle = false}));

    lr.desiredRefreshRate = Fps(90.0f);
    lr.vote = LayerVoteType::Heuristic;
    EXPECT_EQ(mExpected90Config,
              refreshRateConfigs->getBestRefreshRate(layers, {.touch = false, .idle = false}));

    lr.desiredRefreshRate = Fps(60.0f);
    EXPECT_EQ(mExpected60Config,
              refreshRateConfigs->getBestRefreshRate(layers, {.touch = false, .idle = false}));

    lr.desiredRefreshRate = Fps(45.0f);
    EXPECT_EQ(mExpected90Config,
              refreshRateConfigs->getBestRefreshRate(layers, {.touch = false, .idle = false}));

    lr.desiredRefreshRate = Fps(30.0f);
    EXPECT_EQ(mExpected60Config,
              refreshRateConfigs->getBestRefreshRate(layers, {.touch = false, .idle = false}));

    lr.desiredRefreshRate = Fps(24.0f);
    EXPECT_EQ(mExpected60Config,
              refreshRateConfigs->getBestRefreshRate(layers, {.touch = false, .idle = false}));
}

TEST_F(RefreshRateConfigsTest, getBestRefreshRate_multipleThreshold_60_90) {
    RefreshRateConfigs::Config config = {.frameRateMultipleThreshold = 90};
    auto refreshRateConfigs =
            std::make_unique<RefreshRateConfigs>(m60_90Device,
                                                 /*currentConfigId=*/HWC_CONFIG_ID_60, config);

    auto layers = std::vector<LayerRequirement>{LayerRequirement{.weight = 1.0f}};
    auto& lr = layers[0];

    lr.vote = LayerVoteType::Min;
    lr.name = "Min";
    EXPECT_EQ(mExpected60Config,
              refreshRateConfigs->getBestRefreshRate(layers, {.touch = false, .idle = false}));

    lr.vote = LayerVoteType::Max;
    lr.name = "Max";
    EXPECT_EQ(mExpected90Config,
              refreshRateConfigs->getBestRefreshRate(layers, {.touch = false, .idle = false}));

    lr.desiredRefreshRate = Fps(90.0f);
    lr.vote = LayerVoteType::Heuristic;
    lr.name = "90Hz Heuristic";
    EXPECT_EQ(mExpected90Config,
              refreshRateConfigs->getBestRefreshRate(layers, {.touch = false, .idle = false}));

    lr.desiredRefreshRate = Fps(60.0f);
    lr.name = "60Hz Heuristic";
    EXPECT_EQ(mExpected60Config,
              refreshRateConfigs->getBestRefreshRate(layers, {.touch = false, .idle = false}));

    lr.desiredRefreshRate = Fps(45.0f);
    lr.name = "45Hz Heuristic";
    EXPECT_EQ(mExpected90Config,
              refreshRateConfigs->getBestRefreshRate(layers, {.touch = false, .idle = false}));

    lr.desiredRefreshRate = Fps(30.0f);
    lr.name = "30Hz Heuristic";
    EXPECT_EQ(mExpected60Config,
              refreshRateConfigs->getBestRefreshRate(layers, {.touch = false, .idle = false}));

    lr.desiredRefreshRate = Fps(24.0f);
    lr.name = "24Hz Heuristic";
    EXPECT_EQ(mExpected60Config,
              refreshRateConfigs->getBestRefreshRate(layers, {.touch = false, .idle = false}));
}

TEST_F(RefreshRateConfigsTest, getBestRefreshRate_60_72_90) {
    auto refreshRateConfigs =
            std::make_unique<RefreshRateConfigs>(m60_72_90Device,
                                                 /*currentConfigId=*/HWC_CONFIG_ID_60);

    auto layers = std::vector<LayerRequirement>{LayerRequirement{.weight = 1.0f}};
    auto& lr = layers[0];

    lr.vote = LayerVoteType::Min;
    EXPECT_EQ(mExpected60Config,
              refreshRateConfigs->getBestRefreshRate(layers, {.touch = false, .idle = false}));

    lr.vote = LayerVoteType::Max;
    EXPECT_EQ(mExpected90Config,
              refreshRateConfigs->getBestRefreshRate(layers, {.touch = false, .idle = false}));

    lr.desiredRefreshRate = Fps(90.0f);
    lr.vote = LayerVoteType::Heuristic;
    EXPECT_EQ(mExpected90Config,
              refreshRateConfigs->getBestRefreshRate(layers, {.touch = false, .idle = false}));

    lr.desiredRefreshRate = Fps(60.0f);
    EXPECT_EQ(mExpected60Config,
              refreshRateConfigs->getBestRefreshRate(layers, {.touch = false, .idle = false}));

    lr.desiredRefreshRate = Fps(45.0f);
    EXPECT_EQ(mExpected90Config,
              refreshRateConfigs->getBestRefreshRate(layers, {.touch = false, .idle = false}));

    lr.desiredRefreshRate = Fps(30.0f);
    EXPECT_EQ(mExpected60Config,
              refreshRateConfigs->getBestRefreshRate(layers, {.touch = false, .idle = false}));

    lr.desiredRefreshRate = Fps(24.0f);
    EXPECT_EQ(mExpected72Config,
              refreshRateConfigs->getBestRefreshRate(layers, {.touch = false, .idle = false}));
}

TEST_F(RefreshRateConfigsTest, getBestRefreshRate_30_60_72_90_120) {
    auto refreshRateConfigs =
            std::make_unique<RefreshRateConfigs>(m30_60_72_90_120Device,
                                                 /*currentConfigId=*/HWC_CONFIG_ID_60);

    auto layers = std::vector<LayerRequirement>{LayerRequirement{.weight = 1.0f},
                                                LayerRequirement{.weight = 1.0f}};
    auto& lr1 = layers[0];
    auto& lr2 = layers[1];

    lr1.desiredRefreshRate = Fps(24.0f);
    lr1.vote = LayerVoteType::Heuristic;
    lr2.desiredRefreshRate = Fps(60.0f);
    lr2.vote = LayerVoteType::Heuristic;
    EXPECT_EQ(mExpected120Config,
              refreshRateConfigs->getBestRefreshRate(layers, {.touch = false, .idle = false}));

    lr1.desiredRefreshRate = Fps(24.0f);
    lr1.vote = LayerVoteType::Heuristic;
    lr2.desiredRefreshRate = Fps(48.0f);
    lr2.vote = LayerVoteType::Heuristic;
    EXPECT_EQ(mExpected72Config,
              refreshRateConfigs->getBestRefreshRate(layers, {.touch = false, .idle = false}));

    lr1.desiredRefreshRate = Fps(24.0f);
    lr1.vote = LayerVoteType::Heuristic;
    lr2.desiredRefreshRate = Fps(48.0f);
    lr2.vote = LayerVoteType::Heuristic;
    EXPECT_EQ(mExpected72Config,
              refreshRateConfigs->getBestRefreshRate(layers, {.touch = false, .idle = false}));
}

TEST_F(RefreshRateConfigsTest, getBestRefreshRate_30_60_90_120_DifferentTypes) {
    auto refreshRateConfigs =
            std::make_unique<RefreshRateConfigs>(m30_60_72_90_120Device,
                                                 /*currentConfigId=*/HWC_CONFIG_ID_60);

    auto layers = std::vector<LayerRequirement>{LayerRequirement{.weight = 1.0f},
                                                LayerRequirement{.weight = 1.0f}};
    auto& lr1 = layers[0];
    auto& lr2 = layers[1];

    lr1.desiredRefreshRate = Fps(24.0f);
    lr1.vote = LayerVoteType::ExplicitDefault;
    lr1.name = "24Hz ExplicitDefault";
    lr2.desiredRefreshRate = Fps(60.0f);
    lr2.vote = LayerVoteType::Heuristic;
    lr2.name = "60Hz Heuristic";
    EXPECT_EQ(mExpected120Config,
              refreshRateConfigs->getBestRefreshRate(layers, {.touch = false, .idle = false}));

    lr1.desiredRefreshRate = Fps(24.0f);
    lr1.vote = LayerVoteType::ExplicitExactOrMultiple;
    lr1.name = "24Hz ExplicitExactOrMultiple";
    lr2.desiredRefreshRate = Fps(60.0f);
    lr2.vote = LayerVoteType::Heuristic;
    lr2.name = "60Hz Heuristic";
    EXPECT_EQ(mExpected120Config,
              refreshRateConfigs->getBestRefreshRate(layers, {.touch = false, .idle = false}));

    lr1.desiredRefreshRate = Fps(24.0f);
    lr1.vote = LayerVoteType::ExplicitExactOrMultiple;
    lr1.name = "24Hz ExplicitExactOrMultiple";
    lr2.desiredRefreshRate = Fps(60.0f);
    lr2.vote = LayerVoteType::ExplicitDefault;
    lr2.name = "60Hz ExplicitDefault";
    EXPECT_EQ(mExpected120Config,
              refreshRateConfigs->getBestRefreshRate(layers, {.touch = false, .idle = false}));

    lr1.desiredRefreshRate = Fps(24.0f);
    lr1.vote = LayerVoteType::ExplicitExactOrMultiple;
    lr1.name = "24Hz ExplicitExactOrMultiple";
    lr2.desiredRefreshRate = Fps(90.0f);
    lr2.vote = LayerVoteType::Heuristic;
    lr2.name = "90Hz Heuristic";
    EXPECT_EQ(mExpected90Config,
              refreshRateConfigs->getBestRefreshRate(layers, {.touch = false, .idle = false}));

    lr1.desiredRefreshRate = Fps(24.0f);
    lr1.vote = LayerVoteType::ExplicitExactOrMultiple;
    lr1.name = "24Hz ExplicitExactOrMultiple";
    lr2.desiredRefreshRate = Fps(90.0f);
    lr2.vote = LayerVoteType::ExplicitDefault;
    lr2.name = "90Hz Heuristic";
    EXPECT_EQ(mExpected72Config,
              refreshRateConfigs->getBestRefreshRate(layers, {.touch = false, .idle = false}));

    lr1.desiredRefreshRate = Fps(24.0f);
    lr1.vote = LayerVoteType::ExplicitDefault;
    lr1.name = "24Hz ExplicitDefault";
    lr2.desiredRefreshRate = Fps(90.0f);
    lr2.vote = LayerVoteType::Heuristic;
    lr2.name = "90Hz Heuristic";
    EXPECT_EQ(mExpected90Config,
              refreshRateConfigs->getBestRefreshRate(layers, {.touch = false, .idle = false}));

    lr1.desiredRefreshRate = Fps(24.0f);
    lr1.vote = LayerVoteType::Heuristic;
    lr1.name = "24Hz Heuristic";
    lr2.desiredRefreshRate = Fps(90.0f);
    lr2.vote = LayerVoteType::ExplicitDefault;
    lr2.name = "90Hz ExplicitDefault";
    EXPECT_EQ(mExpected72Config,
              refreshRateConfigs->getBestRefreshRate(layers, {.touch = false, .idle = false}));

    lr1.desiredRefreshRate = Fps(24.0f);
    lr1.vote = LayerVoteType::ExplicitExactOrMultiple;
    lr1.name = "24Hz ExplicitExactOrMultiple";
    lr2.desiredRefreshRate = Fps(90.0f);
    lr2.vote = LayerVoteType::ExplicitDefault;
    lr2.name = "90Hz ExplicitDefault";
    EXPECT_EQ(mExpected72Config,
              refreshRateConfigs->getBestRefreshRate(layers, {.touch = false, .idle = false}));

    lr1.desiredRefreshRate = Fps(24.0f);
    lr1.vote = LayerVoteType::ExplicitDefault;
    lr1.name = "24Hz ExplicitDefault";
    lr2.desiredRefreshRate = Fps(90.0f);
    lr2.vote = LayerVoteType::ExplicitExactOrMultiple;
    lr2.name = "90Hz ExplicitExactOrMultiple";
    EXPECT_EQ(mExpected90Config,
              refreshRateConfigs->getBestRefreshRate(layers, {.touch = false, .idle = false}));
}

TEST_F(RefreshRateConfigsTest, getBestRefreshRate_30_60_90_120_DifferentTypes_multipleThreshold) {
    RefreshRateConfigs::Config config = {.frameRateMultipleThreshold = 120};
    auto refreshRateConfigs =
            std::make_unique<RefreshRateConfigs>(m30_60_72_90_120Device,
                                                 /*currentConfigId=*/HWC_CONFIG_ID_60, config);

    auto layers = std::vector<LayerRequirement>{LayerRequirement{.weight = 1.0f},
                                                LayerRequirement{.weight = 1.0f}};
    auto& lr1 = layers[0];
    auto& lr2 = layers[1];

    lr1.desiredRefreshRate = Fps(24.0f);
    lr1.vote = LayerVoteType::ExplicitDefault;
    lr1.name = "24Hz ExplicitDefault";
    lr2.desiredRefreshRate = Fps(60.0f);
    lr2.vote = LayerVoteType::Heuristic;
    lr2.name = "60Hz Heuristic";
    EXPECT_EQ(mExpected120Config,
              refreshRateConfigs->getBestRefreshRate(layers, {.touch = false, .idle = false}));

    lr1.desiredRefreshRate = Fps(24.0f);
    lr1.vote = LayerVoteType::ExplicitExactOrMultiple;
    lr1.name = "24Hz ExplicitExactOrMultiple";
    lr2.desiredRefreshRate = Fps(60.0f);
    lr2.vote = LayerVoteType::Heuristic;
    lr2.name = "60Hz Heuristic";
    EXPECT_EQ(mExpected60Config,
              refreshRateConfigs->getBestRefreshRate(layers, {.touch = false, .idle = false}));

    lr1.desiredRefreshRate = Fps(24.0f);
    lr1.vote = LayerVoteType::ExplicitExactOrMultiple;
    lr1.name = "24Hz ExplicitExactOrMultiple";
    lr2.desiredRefreshRate = Fps(60.0f);
    lr2.vote = LayerVoteType::ExplicitDefault;
    lr2.name = "60Hz ExplicitDefault";
    EXPECT_EQ(mExpected72Config,
              refreshRateConfigs->getBestRefreshRate(layers, {.touch = false, .idle = false}));

    lr1.desiredRefreshRate = Fps(24.0f);
    lr1.vote = LayerVoteType::ExplicitExactOrMultiple;
    lr1.name = "24Hz ExplicitExactOrMultiple";
    lr2.desiredRefreshRate = Fps(90.0f);
    lr2.vote = LayerVoteType::Heuristic;
    lr2.name = "90Hz Heuristic";
    EXPECT_EQ(mExpected90Config,
              refreshRateConfigs->getBestRefreshRate(layers, {.touch = false, .idle = false}));

    lr1.desiredRefreshRate = Fps(24.0f);
    lr1.vote = LayerVoteType::ExplicitExactOrMultiple;
    lr1.name = "24Hz ExplicitExactOrMultiple";
    lr2.desiredRefreshRate = Fps(90.0f);
    lr2.vote = LayerVoteType::ExplicitDefault;
    lr2.name = "90Hz Heuristic";
    EXPECT_EQ(mExpected72Config,
              refreshRateConfigs->getBestRefreshRate(layers, {.touch = false, .idle = false}));

    lr1.desiredRefreshRate = Fps(24.0f);
    lr1.vote = LayerVoteType::ExplicitDefault;
    lr1.name = "24Hz ExplicitDefault";
    lr2.desiredRefreshRate = Fps(90.0f);
    lr2.vote = LayerVoteType::Heuristic;
    lr2.name = "90Hz Heuristic";
    EXPECT_EQ(mExpected90Config,
              refreshRateConfigs->getBestRefreshRate(layers, {.touch = false, .idle = false}));

    lr1.desiredRefreshRate = Fps(24.0f);
    lr1.vote = LayerVoteType::Heuristic;
    lr1.name = "24Hz Heuristic";
    lr2.desiredRefreshRate = Fps(90.0f);
    lr2.vote = LayerVoteType::ExplicitDefault;
    lr2.name = "90Hz ExplicitDefault";
    EXPECT_EQ(mExpected72Config,
              refreshRateConfigs->getBestRefreshRate(layers, {.touch = false, .idle = false}));

    lr1.desiredRefreshRate = Fps(24.0f);
    lr1.vote = LayerVoteType::ExplicitExactOrMultiple;
    lr1.name = "24Hz ExplicitExactOrMultiple";
    lr2.desiredRefreshRate = Fps(90.0f);
    lr2.vote = LayerVoteType::ExplicitDefault;
    lr2.name = "90Hz ExplicitDefault";
    EXPECT_EQ(mExpected72Config,
              refreshRateConfigs->getBestRefreshRate(layers, {.touch = false, .idle = false}));

    lr1.desiredRefreshRate = Fps(24.0f);
    lr1.vote = LayerVoteType::ExplicitDefault;
    lr1.name = "24Hz ExplicitDefault";
    lr2.desiredRefreshRate = Fps(90.0f);
    lr2.vote = LayerVoteType::ExplicitExactOrMultiple;
    lr2.name = "90Hz ExplicitExactOrMultiple";
    EXPECT_EQ(mExpected90Config,
              refreshRateConfigs->getBestRefreshRate(layers, {.touch = false, .idle = false}));
}

TEST_F(RefreshRateConfigsTest, getBestRefreshRate_30_60) {
    auto refreshRateConfigs =
            std::make_unique<RefreshRateConfigs>(m30_60Device,
                                                 /*currentConfigId=*/HWC_CONFIG_ID_60);

    auto layers = std::vector<LayerRequirement>{LayerRequirement{.weight = 1.0f}};
    auto& lr = layers[0];

    lr.vote = LayerVoteType::Min;
    EXPECT_EQ(mExpected30Config,
              refreshRateConfigs->getBestRefreshRate(layers, {.touch = false, .idle = false}));

    lr.vote = LayerVoteType::Max;
    EXPECT_EQ(mExpected60Config,
              refreshRateConfigs->getBestRefreshRate(layers, {.touch = false, .idle = false}));

    lr.desiredRefreshRate = Fps(90.0f);
    lr.vote = LayerVoteType::Heuristic;
    EXPECT_EQ(mExpected60Config,
              refreshRateConfigs->getBestRefreshRate(layers, {.touch = false, .idle = false}));

    lr.desiredRefreshRate = Fps(60.0f);
    EXPECT_EQ(mExpected60Config,
              refreshRateConfigs->getBestRefreshRate(layers, {.touch = false, .idle = false}));

    lr.desiredRefreshRate = Fps(45.0f);
    EXPECT_EQ(mExpected60Config,
              refreshRateConfigs->getBestRefreshRate(layers, {.touch = false, .idle = false}));

    lr.desiredRefreshRate = Fps(30.0f);
    EXPECT_EQ(mExpected30Config,
              refreshRateConfigs->getBestRefreshRate(layers, {.touch = false, .idle = false}));

    lr.desiredRefreshRate = Fps(24.0f);
    EXPECT_EQ(mExpected60Config,
              refreshRateConfigs->getBestRefreshRate(layers, {.touch = false, .idle = false}));
}

TEST_F(RefreshRateConfigsTest, getBestRefreshRate_30_60_72_90) {
    auto refreshRateConfigs =
            std::make_unique<RefreshRateConfigs>(m30_60_72_90Device,
                                                 /*currentConfigId=*/HWC_CONFIG_ID_60);

    auto layers = std::vector<LayerRequirement>{LayerRequirement{.weight = 1.0f}};
    auto& lr = layers[0];

    lr.vote = LayerVoteType::Min;
    lr.name = "Min";
    EXPECT_EQ(mExpected30Config,
              refreshRateConfigs->getBestRefreshRate(layers, {.touch = false, .idle = false}));

    lr.vote = LayerVoteType::Max;
    lr.name = "Max";
    EXPECT_EQ(mExpected90Config,
              refreshRateConfigs->getBestRefreshRate(layers, {.touch = false, .idle = false}));

    lr.desiredRefreshRate = Fps(90.0f);
    lr.vote = LayerVoteType::Heuristic;
    lr.name = "90Hz Heuristic";
    EXPECT_EQ(mExpected90Config,
              refreshRateConfigs->getBestRefreshRate(layers, {.touch = false, .idle = false}));

    lr.desiredRefreshRate = Fps(60.0f);
    lr.name = "60Hz Heuristic";
    EXPECT_EQ(mExpected60Config,
              refreshRateConfigs->getBestRefreshRate(layers, {.touch = false, .idle = false}));
    EXPECT_EQ(mExpected90Config,
              refreshRateConfigs->getBestRefreshRate(layers, {.touch = true, .idle = false}));

    lr.desiredRefreshRate = Fps(45.0f);
    lr.name = "45Hz Heuristic";
    EXPECT_EQ(mExpected90Config,
              refreshRateConfigs->getBestRefreshRate(layers, {.touch = false, .idle = false}));
    EXPECT_EQ(mExpected90Config,
              refreshRateConfigs->getBestRefreshRate(layers, {.touch = true, .idle = false}));

    lr.desiredRefreshRate = Fps(30.0f);
    lr.name = "30Hz Heuristic";
    EXPECT_EQ(mExpected30Config,
              refreshRateConfigs->getBestRefreshRate(layers, {.touch = false, .idle = false}));
    EXPECT_EQ(mExpected90Config,
              refreshRateConfigs->getBestRefreshRate(layers, {.touch = true, .idle = false}));

    lr.desiredRefreshRate = Fps(24.0f);
    lr.name = "24Hz Heuristic";
    EXPECT_EQ(mExpected72Config,
              refreshRateConfigs->getBestRefreshRate(layers, {.touch = false, .idle = false}));
    EXPECT_EQ(mExpected90Config,
              refreshRateConfigs->getBestRefreshRate(layers, {.touch = true, .idle = false}));

    lr.desiredRefreshRate = Fps(24.0f);
    lr.vote = LayerVoteType::ExplicitExactOrMultiple;
    lr.name = "24Hz ExplicitExactOrMultiple";
    EXPECT_EQ(mExpected72Config,
              refreshRateConfigs->getBestRefreshRate(layers, {.touch = false, .idle = false}));
    EXPECT_EQ(mExpected90Config,
              refreshRateConfigs->getBestRefreshRate(layers, {.touch = true, .idle = false}));
}

TEST_F(RefreshRateConfigsTest, getBestRefreshRate_PriorityTest) {
    auto refreshRateConfigs =
            std::make_unique<RefreshRateConfigs>(m30_60_90Device,
                                                 /*currentConfigId=*/HWC_CONFIG_ID_60);

    auto layers = std::vector<LayerRequirement>{LayerRequirement{.weight = 1.0f},
                                                LayerRequirement{.weight = 1.0f}};
    auto& lr1 = layers[0];
    auto& lr2 = layers[1];

    lr1.vote = LayerVoteType::Min;
    lr2.vote = LayerVoteType::Max;
    EXPECT_EQ(mExpected90Config,
              refreshRateConfigs->getBestRefreshRate(layers, {.touch = false, .idle = false}));

    lr1.vote = LayerVoteType::Min;
    lr2.vote = LayerVoteType::Heuristic;
    lr2.desiredRefreshRate = Fps(24.0f);
    EXPECT_EQ(mExpected60Config,
              refreshRateConfigs->getBestRefreshRate(layers, {.touch = false, .idle = false}));

    lr1.vote = LayerVoteType::Min;
    lr2.vote = LayerVoteType::ExplicitExactOrMultiple;
    lr2.desiredRefreshRate = Fps(24.0f);
    EXPECT_EQ(mExpected60Config,
              refreshRateConfigs->getBestRefreshRate(layers, {.touch = false, .idle = false}));

    lr1.vote = LayerVoteType::Max;
    lr2.vote = LayerVoteType::Heuristic;
    lr2.desiredRefreshRate = Fps(60.0f);
    EXPECT_EQ(mExpected90Config,
              refreshRateConfigs->getBestRefreshRate(layers, {.touch = false, .idle = false}));

    lr1.vote = LayerVoteType::Max;
    lr2.vote = LayerVoteType::ExplicitExactOrMultiple;
    lr2.desiredRefreshRate = Fps(60.0f);
    EXPECT_EQ(mExpected90Config,
              refreshRateConfigs->getBestRefreshRate(layers, {.touch = false, .idle = false}));

    lr1.vote = LayerVoteType::Heuristic;
    lr1.desiredRefreshRate = Fps(15.0f);
    lr2.vote = LayerVoteType::Heuristic;
    lr2.desiredRefreshRate = Fps(45.0f);
    EXPECT_EQ(mExpected90Config,
              refreshRateConfigs->getBestRefreshRate(layers, {.touch = false, .idle = false}));

    lr1.vote = LayerVoteType::Heuristic;
    lr1.desiredRefreshRate = Fps(30.0f);
    lr2.vote = LayerVoteType::ExplicitExactOrMultiple;
    lr2.desiredRefreshRate = Fps(45.0f);
    EXPECT_EQ(mExpected90Config,
              refreshRateConfigs->getBestRefreshRate(layers, {.touch = false, .idle = false}));
}

TEST_F(RefreshRateConfigsTest, getBestRefreshRate_24FpsVideo) {
    auto refreshRateConfigs =
            std::make_unique<RefreshRateConfigs>(m60_90Device,
                                                 /*currentConfigId=*/HWC_CONFIG_ID_60);

    auto layers = std::vector<LayerRequirement>{LayerRequirement{.weight = 1.0f}};
    auto& lr = layers[0];

    lr.vote = LayerVoteType::ExplicitExactOrMultiple;
    for (float fps = 23.0f; fps < 25.0f; fps += 0.1f) {
        lr.desiredRefreshRate = Fps(fps);
        const auto& refreshRate =
                refreshRateConfigs->getBestRefreshRate(layers, {.touch = false, .idle = false});
        EXPECT_EQ(mExpected60Config, refreshRate) << fps << "Hz chooses " << refreshRate.getName();
    }
}

TEST_F(RefreshRateConfigsTest, getBestRefreshRate_24FpsVideo_multipleThreshold_60_120) {
    RefreshRateConfigs::Config config = {.frameRateMultipleThreshold = 120};
    auto refreshRateConfigs =
            std::make_unique<RefreshRateConfigs>(m60_120Device,
                                                 /*currentConfigId=*/HWC_CONFIG_ID_60, config);

    auto layers = std::vector<LayerRequirement>{LayerRequirement{.weight = 1.0f}};
    auto& lr = layers[0];

    lr.vote = LayerVoteType::ExplicitExactOrMultiple;
    for (float fps = 23.0f; fps < 25.0f; fps += 0.1f) {
        lr.desiredRefreshRate = Fps(fps);
        const auto& refreshRate =
                refreshRateConfigs->getBestRefreshRate(layers, {.touch = false, .idle = false});
        EXPECT_EQ(mExpected60Config, refreshRate) << fps << "Hz chooses " << refreshRate.getName();
    }
}

TEST_F(RefreshRateConfigsTest, twoDeviceConfigs_getBestRefreshRate_Explicit) {
    auto refreshRateConfigs =
            std::make_unique<RefreshRateConfigs>(m60_90Device,
                                                 /*currentConfigId=*/HWC_CONFIG_ID_60);

    auto layers = std::vector<LayerRequirement>{LayerRequirement{.weight = 1.0f},
                                                LayerRequirement{.weight = 1.0f}};
    auto& lr1 = layers[0];
    auto& lr2 = layers[1];

    lr1.vote = LayerVoteType::Heuristic;
    lr1.desiredRefreshRate = Fps(60.0f);
    lr2.vote = LayerVoteType::ExplicitExactOrMultiple;
    lr2.desiredRefreshRate = Fps(90.0f);
    EXPECT_EQ(mExpected90Config,
              refreshRateConfigs->getBestRefreshRate(layers, {.touch = false, .idle = false}));

    lr1.vote = LayerVoteType::ExplicitDefault;
    lr1.desiredRefreshRate = Fps(90.0f);
    lr2.vote = LayerVoteType::ExplicitExactOrMultiple;
    lr2.desiredRefreshRate = Fps(60.0f);
    EXPECT_EQ(mExpected60Config,
              refreshRateConfigs->getBestRefreshRate(layers, {.touch = false, .idle = false}));

    lr1.vote = LayerVoteType::Heuristic;
    lr1.desiredRefreshRate = Fps(90.0f);
    lr2.vote = LayerVoteType::ExplicitExactOrMultiple;
    lr2.desiredRefreshRate = Fps(60.0f);
    EXPECT_EQ(mExpected90Config,
              refreshRateConfigs->getBestRefreshRate(layers, {.touch = false, .idle = false}));
}

TEST_F(RefreshRateConfigsTest, testInPolicy) {
    ASSERT_TRUE(mExpectedAlmost60Config.inPolicy(Fps(60.000004f), Fps(60.000004f)));
    ASSERT_TRUE(mExpectedAlmost60Config.inPolicy(Fps(59.0f), Fps(60.1f)));
    ASSERT_FALSE(mExpectedAlmost60Config.inPolicy(Fps(75.0f), Fps(90.0f)));
    ASSERT_FALSE(mExpectedAlmost60Config.inPolicy(Fps(60.0011f), Fps(90.0f)));
    ASSERT_FALSE(mExpectedAlmost60Config.inPolicy(Fps(50.0f), Fps(59.998f)));
}

TEST_F(RefreshRateConfigsTest, getBestRefreshRate_75HzContent) {
    auto refreshRateConfigs =
            std::make_unique<RefreshRateConfigs>(m60_90Device,
                                                 /*currentConfigId=*/HWC_CONFIG_ID_60);

    auto layers = std::vector<LayerRequirement>{LayerRequirement{.weight = 1.0f}};
    auto& lr = layers[0];

    lr.vote = LayerVoteType::ExplicitExactOrMultiple;
    for (float fps = 75.0f; fps < 100.0f; fps += 0.1f) {
        lr.desiredRefreshRate = Fps(fps);
        const auto& refreshRate =
                refreshRateConfigs->getBestRefreshRate(layers, {.touch = false, .idle = false});
        EXPECT_EQ(mExpected90Config, refreshRate) << fps << "Hz chooses " << refreshRate.getName();
    }
}

TEST_F(RefreshRateConfigsTest, getBestRefreshRate_Multiples) {
    auto refreshRateConfigs =
            std::make_unique<RefreshRateConfigs>(m60_90Device,
                                                 /*currentConfigId=*/HWC_CONFIG_ID_60);

    auto layers = std::vector<LayerRequirement>{LayerRequirement{.weight = 1.0f},
                                                LayerRequirement{.weight = 1.0f}};
    auto& lr1 = layers[0];
    auto& lr2 = layers[1];

    lr1.vote = LayerVoteType::ExplicitExactOrMultiple;
    lr1.desiredRefreshRate = Fps(60.0f);
    lr1.name = "60Hz ExplicitExactOrMultiple";
    lr2.vote = LayerVoteType::Heuristic;
    lr2.desiredRefreshRate = Fps(90.0f);
    lr2.name = "90Hz Heuristic";
    EXPECT_EQ(mExpected90Config,
              refreshRateConfigs->getBestRefreshRate(layers, {.touch = false, .idle = false}));

    lr1.vote = LayerVoteType::ExplicitExactOrMultiple;
    lr1.desiredRefreshRate = Fps(60.0f);
    lr1.name = "60Hz ExplicitExactOrMultiple";
    lr2.vote = LayerVoteType::ExplicitDefault;
    lr2.desiredRefreshRate = Fps(90.0f);
    lr2.name = "90Hz ExplicitDefault";
    EXPECT_EQ(mExpected60Config,
              refreshRateConfigs->getBestRefreshRate(layers, {.touch = false, .idle = false}));

    lr1.vote = LayerVoteType::ExplicitExactOrMultiple;
    lr1.desiredRefreshRate = Fps(60.0f);
    lr1.name = "60Hz ExplicitExactOrMultiple";
    lr2.vote = LayerVoteType::Max;
    lr2.name = "Max";
    EXPECT_EQ(mExpected90Config,
              refreshRateConfigs->getBestRefreshRate(layers, {.touch = false, .idle = false}));

    lr1.vote = LayerVoteType::ExplicitExactOrMultiple;
    lr1.desiredRefreshRate = Fps(30.0f);
    lr1.name = "30Hz ExplicitExactOrMultiple";
    lr2.vote = LayerVoteType::Heuristic;
    lr2.desiredRefreshRate = Fps(90.0f);
    lr2.name = "90Hz Heuristic";
    EXPECT_EQ(mExpected90Config,
              refreshRateConfigs->getBestRefreshRate(layers, {.touch = false, .idle = false}));

    lr1.vote = LayerVoteType::ExplicitExactOrMultiple;
    lr1.desiredRefreshRate = Fps(30.0f);
    lr1.name = "30Hz ExplicitExactOrMultiple";
    lr2.vote = LayerVoteType::Max;
    lr2.name = "Max";
    EXPECT_EQ(mExpected90Config,
              refreshRateConfigs->getBestRefreshRate(layers, {.touch = false, .idle = false}));
}

TEST_F(RefreshRateConfigsTest, scrollWhileWatching60fps_60_90) {
    auto refreshRateConfigs =
            std::make_unique<RefreshRateConfigs>(m60_90Device,
                                                 /*currentConfigId=*/HWC_CONFIG_ID_60);

    auto layers = std::vector<LayerRequirement>{LayerRequirement{.weight = 1.0f},
                                                LayerRequirement{.weight = 1.0f}};
    auto& lr1 = layers[0];
    auto& lr2 = layers[1];

    lr1.vote = LayerVoteType::ExplicitExactOrMultiple;
    lr1.desiredRefreshRate = Fps(60.0f);
    lr1.name = "60Hz ExplicitExactOrMultiple";
    lr2.vote = LayerVoteType::NoVote;
    lr2.name = "NoVote";
    EXPECT_EQ(mExpected60Config,
              refreshRateConfigs->getBestRefreshRate(layers, {.touch = false, .idle = false}));

    lr1.vote = LayerVoteType::ExplicitExactOrMultiple;
    lr1.desiredRefreshRate = Fps(60.0f);
    lr1.name = "60Hz ExplicitExactOrMultiple";
    lr2.vote = LayerVoteType::NoVote;
    lr2.name = "NoVote";
    EXPECT_EQ(mExpected90Config,
              refreshRateConfigs->getBestRefreshRate(layers, {.touch = true, .idle = false}));

    lr1.vote = LayerVoteType::ExplicitExactOrMultiple;
    lr1.desiredRefreshRate = Fps(60.0f);
    lr1.name = "60Hz ExplicitExactOrMultiple";
    lr2.vote = LayerVoteType::Max;
    lr2.name = "Max";
    EXPECT_EQ(mExpected90Config,
              refreshRateConfigs->getBestRefreshRate(layers, {.touch = true, .idle = false}));

    lr1.vote = LayerVoteType::ExplicitExactOrMultiple;
    lr1.desiredRefreshRate = Fps(60.0f);
    lr1.name = "60Hz ExplicitExactOrMultiple";
    lr2.vote = LayerVoteType::Max;
    lr2.name = "Max";
    EXPECT_EQ(mExpected90Config,
              refreshRateConfigs->getBestRefreshRate(layers, {.touch = false, .idle = false}));

    // The other layer starts to provide buffers
    lr1.vote = LayerVoteType::ExplicitExactOrMultiple;
    lr1.desiredRefreshRate = Fps(60.0f);
    lr1.name = "60Hz ExplicitExactOrMultiple";
    lr2.vote = LayerVoteType::Heuristic;
    lr2.desiredRefreshRate = Fps(90.0f);
    lr2.name = "90Hz Heuristic";
    EXPECT_EQ(mExpected90Config,
              refreshRateConfigs->getBestRefreshRate(layers, {.touch = false, .idle = false}));
}

TEST_F(RefreshRateConfigsTest, touchConsidered) {
    RefreshRateConfigs::GlobalSignals consideredSignals;
    auto refreshRateConfigs =
            std::make_unique<RefreshRateConfigs>(m60_90Device,
                                                 /*currentConfigId=*/HWC_CONFIG_ID_60);

    refreshRateConfigs->getBestRefreshRate({}, {.touch = false, .idle = false}, &consideredSignals);
    EXPECT_EQ(false, consideredSignals.touch);

    refreshRateConfigs->getBestRefreshRate({}, {.touch = true, .idle = false}, &consideredSignals);
    EXPECT_EQ(true, consideredSignals.touch);

    auto layers = std::vector<LayerRequirement>{LayerRequirement{.weight = 1.0f},
                                                LayerRequirement{.weight = 1.0f}};
    auto& lr1 = layers[0];
    auto& lr2 = layers[1];

    lr1.vote = LayerVoteType::ExplicitExactOrMultiple;
    lr1.desiredRefreshRate = Fps(60.0f);
    lr1.name = "60Hz ExplicitExactOrMultiple";
    lr2.vote = LayerVoteType::Heuristic;
    lr2.desiredRefreshRate = Fps(60.0f);
    lr2.name = "60Hz Heuristic";
    refreshRateConfigs->getBestRefreshRate(layers, {.touch = true, .idle = false},
                                           &consideredSignals);
    EXPECT_EQ(true, consideredSignals.touch);

    lr1.vote = LayerVoteType::ExplicitDefault;
    lr1.desiredRefreshRate = Fps(60.0f);
    lr1.name = "60Hz ExplicitExactOrMultiple";
    lr2.vote = LayerVoteType::Heuristic;
    lr2.desiredRefreshRate = Fps(60.0f);
    lr2.name = "60Hz Heuristic";
    refreshRateConfigs->getBestRefreshRate(layers, {.touch = true, .idle = false},
                                           &consideredSignals);
    EXPECT_EQ(false, consideredSignals.touch);

    lr1.vote = LayerVoteType::ExplicitExactOrMultiple;
    lr1.desiredRefreshRate = Fps(60.0f);
    lr1.name = "60Hz ExplicitExactOrMultiple";
    lr2.vote = LayerVoteType::Heuristic;
    lr2.desiredRefreshRate = Fps(60.0f);
    lr2.name = "60Hz Heuristic";
    refreshRateConfigs->getBestRefreshRate(layers, {.touch = true, .idle = false},
                                           &consideredSignals);
    EXPECT_EQ(true, consideredSignals.touch);

    lr1.vote = LayerVoteType::ExplicitDefault;
    lr1.desiredRefreshRate = Fps(60.0f);
    lr1.name = "60Hz ExplicitExactOrMultiple";
    lr2.vote = LayerVoteType::Heuristic;
    lr2.desiredRefreshRate = Fps(60.0f);
    lr2.name = "60Hz Heuristic";
    refreshRateConfigs->getBestRefreshRate(layers, {.touch = true, .idle = false},
                                           &consideredSignals);
    EXPECT_EQ(false, consideredSignals.touch);
}

TEST_F(RefreshRateConfigsTest, getBestRefreshRate_ExplicitDefault) {
    auto refreshRateConfigs =
            std::make_unique<RefreshRateConfigs>(m60_90_72_120Device, /*currentConfigId=*/
                                                 HWC_CONFIG_ID_60);

    auto layers = std::vector<LayerRequirement>{LayerRequirement{.weight = 1.0f}};
    auto& lr = layers[0];

    // Prepare a table with the vote and the expected refresh rate
    const std::vector<std::pair<float, float>> testCases = {
            {130, 120}, {120, 120}, {119, 120}, {110, 120},

            {100, 90},  {90, 90},   {89, 90},

            {80, 72},   {73, 72},   {72, 72},   {71, 72},   {70, 72},

            {65, 60},   {60, 60},   {59, 60},   {58, 60},

            {55, 90},   {50, 90},   {45, 90},

            {42, 120},  {40, 120},  {39, 120},

            {37, 72},   {36, 72},   {35, 72},

            {30, 60},
    };

    for (const auto& test : testCases) {
        lr.vote = LayerVoteType::ExplicitDefault;
        lr.desiredRefreshRate = Fps(test.first);

        std::stringstream ss;
        ss << "ExplicitDefault " << test.first << " fps";
        lr.name = ss.str();

        const auto& refreshRate =
                refreshRateConfigs->getBestRefreshRate(layers, {.touch = false, .idle = false});
        EXPECT_TRUE(refreshRate.getFps().equalsWithMargin(Fps(test.second)))
                << "Expecting " << test.first << "fps => " << test.second << "Hz"
                << " but it was " << refreshRate.getFps();
    }
}

TEST_F(RefreshRateConfigsTest,
       getBestRefreshRate_ExplicitExactOrMultiple_WithFractionalRefreshRates) {
    auto layers = std::vector<LayerRequirement>{LayerRequirement{.weight = 1.0f}};
    auto& lr = layers[0];

    // Test that 23.976 will choose 24 if 23.976 is not supported
    {
        android::DisplayModes modes = {mConfig24,     mConfig25, mConfig30,
                                       mConfig30Frac, mConfig60, mConfig60Frac};
        auto refreshRateConfigs =
                std::make_unique<RefreshRateConfigs>(modes, /*currentConfigId=*/HWC_CONFIG_ID_60);

        lr.vote = LayerVoteType::ExplicitExactOrMultiple;
        lr.desiredRefreshRate = Fps(23.976f);
        lr.name = "ExplicitExactOrMultiple 23.976 fps";
        EXPECT_EQ(HWC_CONFIG_ID_24,
                  refreshRateConfigs->getBestRefreshRate(layers, {.touch = false, .idle = false})
                          .getModeId());
    }

    // Test that 24 will choose 23.976 if 24 is not supported
    {
        android::DisplayModes modes = {mConfig24Frac, mConfig25, mConfig30,
                                       mConfig30Frac, mConfig60, mConfig60Frac};
        auto refreshRateConfigs =
                std::make_unique<RefreshRateConfigs>(modes, /*currentConfigId=*/HWC_CONFIG_ID_60);
        lr.desiredRefreshRate = Fps(24.f);
        lr.name = "ExplicitExactOrMultiple 24 fps";
        EXPECT_EQ(HWC_CONFIG_ID_24_FRAC,
                  refreshRateConfigs->getBestRefreshRate(layers, {.touch = false, .idle = false})
                          .getModeId());
    }

    // Test that 29.97 will prefer 59.94 over 60 and 30
    {
        android::DisplayModes modes = {mConfig24, mConfig24Frac, mConfig25,
                                       mConfig30, mConfig60,     mConfig60Frac};
        auto refreshRateConfigs =
                std::make_unique<RefreshRateConfigs>(modes, /*currentConfigId=*/HWC_CONFIG_ID_60);
        lr.desiredRefreshRate = Fps(29.97f);
        lr.name = "ExplicitExactOrMultiple 29.97f fps";
        EXPECT_EQ(HWC_CONFIG_ID_60_FRAC,
                  refreshRateConfigs->getBestRefreshRate(layers, {.touch = false, .idle = false})
                          .getModeId());
    }
}

TEST_F(RefreshRateConfigsTest, getBestRefreshRate_ExplicitExact_WithFractionalRefreshRates) {
    auto layers = std::vector<LayerRequirement>{LayerRequirement{.weight = 1.0f}};
    auto& lr = layers[0];

    // Test that voting for supported refresh rate will select this refresh rate
    {
        auto refreshRateConfigs =
                std::make_unique<RefreshRateConfigs>(m24_25_30_50_60WithFracDevice,
                                                     /*currentConfigId=*/HWC_CONFIG_ID_60);

        for (auto desiredRefreshRate : {23.976f, 24.f, 25.f, 29.97f, 30.f, 50.f, 59.94f, 60.f}) {
            lr.vote = LayerVoteType::ExplicitExact;
            lr.desiredRefreshRate = Fps(desiredRefreshRate);
            std::stringstream ss;
            ss << "ExplicitExact " << desiredRefreshRate << " fps";
            lr.name = ss.str();

            auto selecteRefreshRate =
                    refreshRateConfigs->getBestRefreshRate(layers, {.touch = false, .idle = false});

            EXPECT_TRUE(selecteRefreshRate.getFps().equalsWithMargin(lr.desiredRefreshRate))
                    << "Expecting " << lr.desiredRefreshRate << " but it was "
                    << selecteRefreshRate.getFps();
        }
    }

    // Test that 23.976 will choose 24 if 23.976 is not supported
    {
        android::DisplayModes modes = {mConfig24,     mConfig25, mConfig30,
                                       mConfig30Frac, mConfig60, mConfig60Frac};
        auto refreshRateConfigs =
                std::make_unique<RefreshRateConfigs>(modes, /*currentConfigId=*/HWC_CONFIG_ID_60);
        lr.vote = LayerVoteType::ExplicitExact;
        lr.desiredRefreshRate = Fps(23.976f);
        lr.name = "ExplicitExact 23.976 fps";
        EXPECT_EQ(HWC_CONFIG_ID_24,
                  refreshRateConfigs->getBestRefreshRate(layers, {.touch = false, .idle = false})
                          .getModeId());
    }

    // Test that 24 will choose 23.976 if 24 is not supported
    {
        android::DisplayModes modes = {mConfig24Frac, mConfig25, mConfig30,
                                       mConfig30Frac, mConfig60, mConfig60Frac};
        auto refreshRateConfigs =
                std::make_unique<RefreshRateConfigs>(modes, /*currentConfigId=*/HWC_CONFIG_ID_60);
        lr.desiredRefreshRate = Fps(24.f);
        lr.name = "ExplicitExact 24 fps";
        EXPECT_EQ(HWC_CONFIG_ID_24_FRAC,
                  refreshRateConfigs->getBestRefreshRate(layers, {.touch = false, .idle = false})
                          .getModeId());
    }
}

TEST_F(RefreshRateConfigsTest,
       getBestRefreshRate_withDisplayManagerRequestingSingleRate_ignoresTouchFlag) {
    auto refreshRateConfigs =
            std::make_unique<RefreshRateConfigs>(m60_90Device,
                                                 /*currentConfigId=*/HWC_CONFIG_ID_90);

    ASSERT_GE(refreshRateConfigs->setDisplayManagerPolicy(
                      {HWC_CONFIG_ID_90, {Fps(90.f), Fps(90.f)}, {Fps(60.f), Fps(90.f)}}),
              0);

    auto layers = std::vector<LayerRequirement>{LayerRequirement{.weight = 1.0f}};
    auto& lr = layers[0];

    RefreshRateConfigs::GlobalSignals consideredSignals;
    lr.vote = LayerVoteType::ExplicitDefault;
    lr.desiredRefreshRate = Fps(60.0f);
    lr.name = "60Hz ExplicitDefault";
    lr.focused = true;
    EXPECT_EQ(mExpected60Config,
              refreshRateConfigs->getBestRefreshRate(layers, {.touch = true, .idle = true},
                                                     &consideredSignals));
    EXPECT_EQ(false, consideredSignals.touch);
}

TEST_F(RefreshRateConfigsTest,
       getBestRefreshRate_withDisplayManagerRequestingSingleRate_ignoresIdleFlag) {
    auto refreshRateConfigs =
            std::make_unique<RefreshRateConfigs>(m60_90Device,
                                                 /*currentConfigId=*/HWC_CONFIG_ID_60);

    ASSERT_GE(refreshRateConfigs->setDisplayManagerPolicy(
                      {HWC_CONFIG_ID_60, {Fps(60.f), Fps(60.f)}, {Fps(60.f), Fps(90.f)}}),
              0);

    auto layers = std::vector<LayerRequirement>{LayerRequirement{.weight = 1.0f}};
    auto& lr = layers[0];

    lr.vote = LayerVoteType::ExplicitDefault;
    lr.desiredRefreshRate = Fps(90.0f);
    lr.name = "90Hz ExplicitDefault";
    lr.focused = true;
    EXPECT_EQ(mExpected90Config,
              refreshRateConfigs->getBestRefreshRate(layers, {.touch = false, .idle = true}));
}

TEST_F(RefreshRateConfigsTest,
       getBestRefreshRate_withDisplayManagerRequestingSingleRate_onlySwitchesRatesForExplicitFocusedLayers) {
    auto refreshRateConfigs =
            std::make_unique<RefreshRateConfigs>(m60_90Device,
                                                 /*currentConfigId=*/HWC_CONFIG_ID_90);

    ASSERT_GE(refreshRateConfigs->setDisplayManagerPolicy(
                      {HWC_CONFIG_ID_90, {Fps(90.f), Fps(90.f)}, {Fps(60.f), Fps(90.f)}}),
              0);

    RefreshRateConfigs::GlobalSignals consideredSignals;
    EXPECT_EQ(mExpected90Config,
              refreshRateConfigs->getBestRefreshRate({}, {.touch = false, .idle = false},
                                                     &consideredSignals));
    EXPECT_EQ(false, consideredSignals.touch);

    auto layers = std::vector<LayerRequirement>{LayerRequirement{.weight = 1.0f}};
    auto& lr = layers[0];

    lr.vote = LayerVoteType::ExplicitExactOrMultiple;
    lr.desiredRefreshRate = Fps(60.0f);
    lr.name = "60Hz ExplicitExactOrMultiple";
    lr.focused = false;
    EXPECT_EQ(mExpected90Config,
              refreshRateConfigs->getBestRefreshRate(layers, {.touch = false, .idle = false}));

    lr.focused = true;
    EXPECT_EQ(mExpected90Config,
              refreshRateConfigs->getBestRefreshRate(layers, {.touch = false, .idle = false}));

    lr.vote = LayerVoteType::ExplicitDefault;
    lr.desiredRefreshRate = Fps(60.0f);
    lr.name = "60Hz ExplicitDefault";
    lr.focused = false;
    EXPECT_EQ(mExpected90Config,
              refreshRateConfigs->getBestRefreshRate(layers, {.touch = false, .idle = false}));

    lr.focused = true;
    EXPECT_EQ(mExpected60Config,
              refreshRateConfigs->getBestRefreshRate(layers, {.touch = false, .idle = false}));

    lr.vote = LayerVoteType::Heuristic;
    lr.desiredRefreshRate = Fps(60.0f);
    lr.name = "60Hz Heuristic";
    lr.focused = false;
    EXPECT_EQ(mExpected90Config,
              refreshRateConfigs->getBestRefreshRate(layers, {.touch = false, .idle = false}));

    lr.focused = true;
    EXPECT_EQ(mExpected90Config,
              refreshRateConfigs->getBestRefreshRate(layers, {.touch = false, .idle = false}));

    lr.vote = LayerVoteType::Max;
    lr.desiredRefreshRate = Fps(60.0f);
    lr.name = "60Hz Max";
    lr.focused = false;
    EXPECT_EQ(mExpected90Config,
              refreshRateConfigs->getBestRefreshRate(layers, {.touch = false, .idle = false}));

    lr.focused = true;
    EXPECT_EQ(mExpected90Config,
              refreshRateConfigs->getBestRefreshRate(layers, {.touch = false, .idle = false}));

    lr.vote = LayerVoteType::Min;
    lr.desiredRefreshRate = Fps(60.0f);
    lr.name = "60Hz Min";
    lr.focused = false;
    EXPECT_EQ(mExpected90Config,
              refreshRateConfigs->getBestRefreshRate(layers, {.touch = false, .idle = false}));

    lr.focused = true;
    EXPECT_EQ(mExpected90Config,
              refreshRateConfigs->getBestRefreshRate(layers, {.touch = false, .idle = false}));
}

TEST_F(RefreshRateConfigsTest, groupSwitchingNotAllowed) {
    auto refreshRateConfigs =
            std::make_unique<RefreshRateConfigs>(m60_90DeviceWithDifferentGroups,
                                                 /*currentConfigId=*/HWC_CONFIG_ID_60);

    // The default policy doesn't allow group switching. Verify that no
    // group switches are performed.
    auto layers = std::vector<LayerRequirement>{LayerRequirement{.weight = 1.0f}};
    auto& layer = layers[0];
    layer.vote = LayerVoteType::ExplicitDefault;
    layer.desiredRefreshRate = Fps(90.0f);
    layer.seamlessness = Seamlessness::SeamedAndSeamless;
    layer.name = "90Hz ExplicitDefault";
    layer.focused = true;

    ASSERT_EQ(HWC_CONFIG_ID_60,
              refreshRateConfigs->getBestRefreshRate(layers, {.touch = false, .idle = false})
                      .getModeId());
}

TEST_F(RefreshRateConfigsTest, groupSwitchingWithOneLayer) {
    auto refreshRateConfigs =
            std::make_unique<RefreshRateConfigs>(m60_90DeviceWithDifferentGroups,
                                                 /*currentConfigId=*/HWC_CONFIG_ID_60);
    RefreshRateConfigs::Policy policy;
    policy.defaultMode = refreshRateConfigs->getCurrentPolicy().defaultMode;
    policy.allowGroupSwitching = true;
    ASSERT_GE(refreshRateConfigs->setDisplayManagerPolicy(policy), 0);

    auto layers = std::vector<LayerRequirement>{LayerRequirement{.weight = 1.0f}};
    auto& layer = layers[0];
    layer.vote = LayerVoteType::ExplicitDefault;
    layer.desiredRefreshRate = Fps(90.0f);
    layer.seamlessness = Seamlessness::SeamedAndSeamless;
    layer.name = "90Hz ExplicitDefault";
    layer.focused = true;
    ASSERT_EQ(HWC_CONFIG_ID_90,
              refreshRateConfigs->getBestRefreshRate(layers, {.touch = false, .idle = false})
                      .getModeId());
}

TEST_F(RefreshRateConfigsTest, groupSwitchingWithOneLayerOnlySeamless) {
    auto refreshRateConfigs =
            std::make_unique<RefreshRateConfigs>(m60_90DeviceWithDifferentGroups,
                                                 /*currentConfigId=*/HWC_CONFIG_ID_60);
    RefreshRateConfigs::Policy policy;
    policy.defaultMode = refreshRateConfigs->getCurrentPolicy().defaultMode;
    policy.allowGroupSwitching = true;
    ASSERT_GE(refreshRateConfigs->setDisplayManagerPolicy(policy), 0);

    // Verify that we won't change the group if seamless switch is required.
    auto layers = std::vector<LayerRequirement>{LayerRequirement{.weight = 1.0f}};
    auto& layer = layers[0];
    layer.vote = LayerVoteType::ExplicitDefault;
    layer.desiredRefreshRate = Fps(90.0f);
    layer.seamlessness = Seamlessness::OnlySeamless;
    layer.name = "90Hz ExplicitDefault";
    layer.focused = true;
    ASSERT_EQ(HWC_CONFIG_ID_60,
              refreshRateConfigs->getBestRefreshRate(layers, {.touch = false, .idle = false})
                      .getModeId());
}

TEST_F(RefreshRateConfigsTest, groupSwitchingWithOneLayerOnlySeamlessDefaultFps) {
    auto refreshRateConfigs =
            std::make_unique<RefreshRateConfigs>(m60_90DeviceWithDifferentGroups,
                                                 /*currentConfigId=*/HWC_CONFIG_ID_60);
    RefreshRateConfigs::Policy policy;
    policy.defaultMode = refreshRateConfigs->getCurrentPolicy().defaultMode;
    policy.allowGroupSwitching = true;
    ASSERT_GE(refreshRateConfigs->setDisplayManagerPolicy(policy), 0);

    refreshRateConfigs->setCurrentModeId(HWC_CONFIG_ID_90);

    // Verify that we won't do a seamless switch if we request the same mode as the default
    auto layers = std::vector<LayerRequirement>{LayerRequirement{.weight = 1.0f}};
    auto& layer = layers[0];
    layer.vote = LayerVoteType::ExplicitDefault;
    layer.desiredRefreshRate = Fps(60.0f);
    layer.seamlessness = Seamlessness::OnlySeamless;
    layer.name = "60Hz ExplicitDefault";
    layer.focused = true;
    ASSERT_EQ(HWC_CONFIG_ID_90,
              refreshRateConfigs->getBestRefreshRate(layers, {.touch = false, .idle = false})
                      .getModeId());
}

TEST_F(RefreshRateConfigsTest, groupSwitchingWithOneLayerDefaultSeamlessness) {
    auto refreshRateConfigs =
            std::make_unique<RefreshRateConfigs>(m60_90DeviceWithDifferentGroups,
                                                 /*currentConfigId=*/HWC_CONFIG_ID_60);
    RefreshRateConfigs::Policy policy;
    policy.defaultMode = refreshRateConfigs->getCurrentPolicy().defaultMode;
    policy.allowGroupSwitching = true;
    ASSERT_GE(refreshRateConfigs->setDisplayManagerPolicy(policy), 0);

    refreshRateConfigs->setCurrentModeId(HWC_CONFIG_ID_90);

    // Verify that if the current config is in another group and there are no layers with
    // seamlessness=SeamedAndSeamless we'll go back to the default group.

    auto layers = std::vector<LayerRequirement>{LayerRequirement{.weight = 1.0f}};
    auto& layer = layers[0];
    layer.vote = LayerVoteType::ExplicitDefault;
    layer.desiredRefreshRate = Fps(60.0f);
    layer.seamlessness = Seamlessness::Default;
    layer.name = "60Hz ExplicitDefault";
    layer.focused = true;

    ASSERT_EQ(HWC_CONFIG_ID_60,
              refreshRateConfigs->getBestRefreshRate(layers, {.touch = false, .idle = false})
                      .getModeId());
}

TEST_F(RefreshRateConfigsTest, groupSwitchingWithTwoLayersOnlySeamlessAndSeamed) {
    auto refreshRateConfigs =
            std::make_unique<RefreshRateConfigs>(m60_90DeviceWithDifferentGroups,
                                                 /*currentConfigId=*/HWC_CONFIG_ID_60);
    RefreshRateConfigs::Policy policy;
    policy.defaultMode = refreshRateConfigs->getCurrentPolicy().defaultMode;
    policy.allowGroupSwitching = true;
    ASSERT_GE(refreshRateConfigs->setDisplayManagerPolicy(policy), 0);

    refreshRateConfigs->setCurrentModeId(HWC_CONFIG_ID_90);

    // If there's a layer with seamlessness=SeamedAndSeamless, another layer with
    // seamlessness=OnlySeamless can't change the mode group.
    auto layers = std::vector<LayerRequirement>{LayerRequirement{.weight = 1.0f}};
    layers[0].vote = LayerVoteType::ExplicitDefault;
    layers[0].desiredRefreshRate = Fps(60.0f);
    layers[0].seamlessness = Seamlessness::OnlySeamless;
    layers[0].name = "60Hz ExplicitDefault";
    layers[0].focused = true;

    layers.push_back(LayerRequirement{.weight = 0.5f});
    layers[1].vote = LayerVoteType::ExplicitDefault;
    layers[1].seamlessness = Seamlessness::SeamedAndSeamless;
    layers[1].desiredRefreshRate = Fps(90.0f);
    layers[1].name = "90Hz ExplicitDefault";
    layers[1].focused = false;

    ASSERT_EQ(HWC_CONFIG_ID_90,
              refreshRateConfigs->getBestRefreshRate(layers, {.touch = false, .idle = false})
                      .getModeId());
}

TEST_F(RefreshRateConfigsTest, groupSwitchingWithTwoLayersDefaultFocusedAndSeamed) {
    auto refreshRateConfigs =
            std::make_unique<RefreshRateConfigs>(m60_90DeviceWithDifferentGroups,
                                                 /*currentConfigId=*/HWC_CONFIG_ID_60);
    RefreshRateConfigs::Policy policy;
    policy.defaultMode = refreshRateConfigs->getCurrentPolicy().defaultMode;
    policy.allowGroupSwitching = true;
    ASSERT_GE(refreshRateConfigs->setDisplayManagerPolicy(policy), 0);

    refreshRateConfigs->setCurrentModeId(HWC_CONFIG_ID_90);

    // If there's a focused layer with seamlessness=SeamedAndSeamless, another layer with
    // seamlessness=Default can't change the mode group back to the group of the default
    // mode.
    // For example, this may happen when a video playback requests and gets a seamed switch,
    // but another layer (with default seamlessness) starts animating. The animating layer
    // should not cause a seamed switch.
    auto layers = std::vector<LayerRequirement>{LayerRequirement{.weight = 1.0f}};
    layers[0].seamlessness = Seamlessness::Default;
    layers[0].desiredRefreshRate = Fps(60.0f);
    layers[0].focused = true;
    layers[0].vote = LayerVoteType::ExplicitDefault;
    layers[0].name = "60Hz ExplicitDefault";

    layers.push_back(LayerRequirement{.weight = 0.1f});
    layers[1].seamlessness = Seamlessness::SeamedAndSeamless;
    layers[1].desiredRefreshRate = Fps(90.0f);
    layers[1].focused = true;
    layers[1].vote = LayerVoteType::ExplicitDefault;
    layers[1].name = "90Hz ExplicitDefault";

    ASSERT_EQ(HWC_CONFIG_ID_90,
              refreshRateConfigs->getBestRefreshRate(layers, {.touch = false, .idle = false})
                      .getModeId());
}

TEST_F(RefreshRateConfigsTest, groupSwitchingWithTwoLayersDefaultNotFocusedAndSeamed) {
    auto refreshRateConfigs =
            std::make_unique<RefreshRateConfigs>(m60_90DeviceWithDifferentGroups,
                                                 /*currentConfigId=*/HWC_CONFIG_ID_60);
    RefreshRateConfigs::Policy policy;
    policy.defaultMode = refreshRateConfigs->getCurrentPolicy().defaultMode;
    policy.allowGroupSwitching = true;
    ASSERT_GE(refreshRateConfigs->setDisplayManagerPolicy(policy), 0);

    refreshRateConfigs->setCurrentModeId(HWC_CONFIG_ID_90);

    // Layer with seamlessness=Default can change the mode group if there's a not
    // focused layer with seamlessness=SeamedAndSeamless. This happens for example,
    // when in split screen mode the user switches between the two visible applications.
    auto layers = std::vector<LayerRequirement>{LayerRequirement{.weight = 1.0f}};
    layers[0].seamlessness = Seamlessness::Default;
    layers[0].desiredRefreshRate = Fps(60.0f);
    layers[0].focused = true;
    layers[0].vote = LayerVoteType::ExplicitDefault;
    layers[0].name = "60Hz ExplicitDefault";

    layers.push_back(LayerRequirement{.weight = 0.7f});
    layers[1].seamlessness = Seamlessness::SeamedAndSeamless;
    layers[1].desiredRefreshRate = Fps(90.0f);
    layers[1].focused = false;
    layers[1].vote = LayerVoteType::ExplicitDefault;
    layers[1].name = "90Hz ExplicitDefault";

    ASSERT_EQ(HWC_CONFIG_ID_60,
              refreshRateConfigs->getBestRefreshRate(layers, {.touch = false, .idle = false})
                      .getModeId());
}

TEST_F(RefreshRateConfigsTest, nonSeamlessVotePrefersSeamlessSwitches) {
    auto refreshRateConfigs =
            std::make_unique<RefreshRateConfigs>(m30_60Device,
                                                 /*currentConfigId=*/HWC_CONFIG_ID_60);

    // Allow group switching.
    RefreshRateConfigs::Policy policy;
    policy.defaultMode = refreshRateConfigs->getCurrentPolicy().defaultMode;
    policy.allowGroupSwitching = true;
    ASSERT_GE(refreshRateConfigs->setDisplayManagerPolicy(policy), 0);

    auto layers = std::vector<LayerRequirement>{LayerRequirement{.weight = 1.0f}};
    auto& layer = layers[0];
    layer.vote = LayerVoteType::ExplicitExactOrMultiple;
    layer.desiredRefreshRate = Fps(60.0f);
    layer.seamlessness = Seamlessness::SeamedAndSeamless;
    layer.name = "60Hz ExplicitExactOrMultiple";
    layer.focused = true;

    ASSERT_EQ(HWC_CONFIG_ID_60,
              refreshRateConfigs->getBestRefreshRate(layers, {.touch = false, .idle = false})
                      .getModeId());

    refreshRateConfigs->setCurrentModeId(HWC_CONFIG_ID_120);
    ASSERT_EQ(HWC_CONFIG_ID_120,
              refreshRateConfigs->getBestRefreshRate(layers, {.touch = false, .idle = false})
                      .getModeId());
}

TEST_F(RefreshRateConfigsTest, nonSeamlessExactAndSeamlessMultipleLayers) {
    auto refreshRateConfigs =
            std::make_unique<RefreshRateConfigs>(m25_30_50_60Device,
                                                 /*currentConfigId=*/HWC_CONFIG_ID_60);

    // Allow group switching.
    RefreshRateConfigs::Policy policy;
    policy.defaultMode = refreshRateConfigs->getCurrentPolicy().defaultMode;
    policy.allowGroupSwitching = true;
    ASSERT_GE(refreshRateConfigs->setDisplayManagerPolicy(policy), 0);

    auto layers = std::vector<
            LayerRequirement>{LayerRequirement{.name = "60Hz ExplicitDefault",
                                               .vote = LayerVoteType::ExplicitDefault,
                                               .desiredRefreshRate = Fps(60.0f),
                                               .seamlessness = Seamlessness::SeamedAndSeamless,
                                               .weight = 0.5f,
                                               .focused = false},
                              LayerRequirement{.name = "25Hz ExplicitExactOrMultiple",
                                               .vote = LayerVoteType::ExplicitExactOrMultiple,
                                               .desiredRefreshRate = Fps(25.0f),
                                               .seamlessness = Seamlessness::OnlySeamless,
                                               .weight = 1.0f,
                                               .focused = true}};

    ASSERT_EQ(HWC_CONFIG_ID_50,
              refreshRateConfigs->getBestRefreshRate(layers, {.touch = false, .idle = false})
                      .getModeId());

    auto& seamedLayer = layers[0];
    seamedLayer.name = "30Hz ExplicitDefault", seamedLayer.desiredRefreshRate = Fps(30.0f);
    refreshRateConfigs->setCurrentModeId(HWC_CONFIG_ID_30);

    ASSERT_EQ(HWC_CONFIG_ID_25,
              refreshRateConfigs->getBestRefreshRate(layers, {.touch = false, .idle = false})
                      .getModeId());
}

TEST_F(RefreshRateConfigsTest, minLayersDontTrigerSeamedSwitch) {
    auto refreshRateConfigs =
            std::make_unique<RefreshRateConfigs>(m60_90DeviceWithDifferentGroups,
                                                 /*currentConfigId=*/HWC_CONFIG_ID_90);

    // Allow group switching.
    RefreshRateConfigs::Policy policy;
    policy.defaultMode = refreshRateConfigs->getCurrentPolicy().defaultMode;
    policy.allowGroupSwitching = true;
    ASSERT_GE(refreshRateConfigs->setDisplayManagerPolicy(policy), 0);

    auto layers = std::vector<LayerRequirement>{LayerRequirement{.name = "Min",
                                                                 .vote = LayerVoteType::Min,
                                                                 .weight = 1.f,
                                                                 .focused = true}};

    ASSERT_EQ(HWC_CONFIG_ID_90,
              refreshRateConfigs->getBestRefreshRate(layers, {.touch = false, .idle = false})
                      .getModeId());
}

TEST_F(RefreshRateConfigsTest, primaryVsAppRequestPolicy) {
    auto refreshRateConfigs =
            std::make_unique<RefreshRateConfigs>(m30_60_90Device,
                                                 /*currentConfigId=*/HWC_CONFIG_ID_60);

    auto layers = std::vector<LayerRequirement>{LayerRequirement{.weight = 1.0f}};
    layers[0].name = "Test layer";

    // Return the config ID from calling getBestRefreshRate() for a single layer with the
    // given voteType and fps.
    auto getFrameRate = [&](LayerVoteType voteType, Fps fps, bool touchActive = false,
                            bool focused = true) -> DisplayModeId {
        layers[0].vote = voteType;
        layers[0].desiredRefreshRate = fps;
        layers[0].focused = focused;
        return refreshRateConfigs->getBestRefreshRate(layers, {.touch = touchActive, .idle = false})
                .getModeId();
    };

    ASSERT_GE(refreshRateConfigs->setDisplayManagerPolicy(
                      {HWC_CONFIG_ID_60, {Fps(30.f), Fps(60.f)}, {Fps(30.f), Fps(90.f)}}),
              0);
    EXPECT_EQ(HWC_CONFIG_ID_60,
              refreshRateConfigs->getBestRefreshRate({}, {.touch = false, .idle = false})
                      .getModeId());
    EXPECT_EQ(HWC_CONFIG_ID_60, getFrameRate(LayerVoteType::NoVote, Fps(90.f)));
    EXPECT_EQ(HWC_CONFIG_ID_30, getFrameRate(LayerVoteType::Min, Fps(90.f)));
    EXPECT_EQ(HWC_CONFIG_ID_60, getFrameRate(LayerVoteType::Max, Fps(90.f)));
    EXPECT_EQ(HWC_CONFIG_ID_60, getFrameRate(LayerVoteType::Heuristic, Fps(90.f)));
    EXPECT_EQ(HWC_CONFIG_ID_90, getFrameRate(LayerVoteType::ExplicitDefault, Fps(90.f)));
    EXPECT_EQ(HWC_CONFIG_ID_60, getFrameRate(LayerVoteType::ExplicitExactOrMultiple, Fps(90.f)));

    // Layers not focused are not allowed to override primary config
    EXPECT_EQ(HWC_CONFIG_ID_60,
              getFrameRate(LayerVoteType::ExplicitDefault, Fps(90.f), /*touch=*/false,
                           /*focused=*/false));
    EXPECT_EQ(HWC_CONFIG_ID_60,
              getFrameRate(LayerVoteType::ExplicitExactOrMultiple, Fps(90.f), /*touch=*/false,
                           /*focused=*/false));

    // Touch boost should be restricted to the primary range.
    EXPECT_EQ(HWC_CONFIG_ID_60, getFrameRate(LayerVoteType::Max, Fps(90.f), /*touch=*/true));
    // When we're higher than the primary range max due to a layer frame rate setting, touch boost
    // shouldn't drag us back down to the primary range max.
    EXPECT_EQ(HWC_CONFIG_ID_90,
              getFrameRate(LayerVoteType::ExplicitDefault, Fps(90.f), /*touch=*/true));
    EXPECT_EQ(HWC_CONFIG_ID_60,
              getFrameRate(LayerVoteType::ExplicitExactOrMultiple, Fps(90.f), /*touch=*/true));

    ASSERT_GE(refreshRateConfigs->setDisplayManagerPolicy(
                      {HWC_CONFIG_ID_60, {Fps(60.f), Fps(60.f)}, {Fps(60.f), Fps(60.f)}}),
              0);
    EXPECT_EQ(HWC_CONFIG_ID_60, getFrameRate(LayerVoteType::NoVote, Fps(90.f)));
    EXPECT_EQ(HWC_CONFIG_ID_60, getFrameRate(LayerVoteType::Min, Fps(90.f)));
    EXPECT_EQ(HWC_CONFIG_ID_60, getFrameRate(LayerVoteType::Max, Fps(90.f)));
    EXPECT_EQ(HWC_CONFIG_ID_60, getFrameRate(LayerVoteType::Heuristic, Fps(90.f)));
    EXPECT_EQ(HWC_CONFIG_ID_60, getFrameRate(LayerVoteType::ExplicitDefault, Fps(90.f)));
    EXPECT_EQ(HWC_CONFIG_ID_60, getFrameRate(LayerVoteType::ExplicitExactOrMultiple, Fps(90.f)));
}

TEST_F(RefreshRateConfigsTest, idle) {
    auto refreshRateConfigs =
            std::make_unique<RefreshRateConfigs>(m60_90Device,
                                                 /*currentConfigId=*/HWC_CONFIG_ID_60);

    auto layers = std::vector<LayerRequirement>{LayerRequirement{.weight = 1.0f}};
    layers[0].name = "Test layer";

    const auto getIdleFrameRate = [&](LayerVoteType voteType, bool touchActive) -> DisplayModeId {
        layers[0].vote = voteType;
        layers[0].desiredRefreshRate = Fps(90.f);
        RefreshRateConfigs::GlobalSignals consideredSignals;
        const auto configId =
                refreshRateConfigs
                        ->getBestRefreshRate(layers, {.touch = touchActive, .idle = true},
                                             &consideredSignals)
                        .getModeId();
        // Refresh rate will be chosen by either touch state or idle state
        EXPECT_EQ(!touchActive, consideredSignals.idle);
        return configId;
    };

    ASSERT_GE(refreshRateConfigs->setDisplayManagerPolicy(
                      {HWC_CONFIG_ID_60, {Fps(60.f), Fps(90.f)}, {Fps(60.f), Fps(90.f)}}),
              0);

    // Idle should be lower priority than touch boost.
    EXPECT_EQ(HWC_CONFIG_ID_90, getIdleFrameRate(LayerVoteType::NoVote, /*touchActive=*/true));
    EXPECT_EQ(HWC_CONFIG_ID_90, getIdleFrameRate(LayerVoteType::Min, /*touchActive=*/true));
    EXPECT_EQ(HWC_CONFIG_ID_90, getIdleFrameRate(LayerVoteType::Max, /*touchActive=*/true));
    EXPECT_EQ(HWC_CONFIG_ID_90, getIdleFrameRate(LayerVoteType::Heuristic, /*touchActive=*/true));
    EXPECT_EQ(HWC_CONFIG_ID_90,
              getIdleFrameRate(LayerVoteType::ExplicitDefault, /*touchActive=*/true));
    EXPECT_EQ(HWC_CONFIG_ID_90,
              getIdleFrameRate(LayerVoteType::ExplicitExactOrMultiple, /*touchActive=*/true));

    // With no layers, idle should still be lower priority than touch boost.
    EXPECT_EQ(HWC_CONFIG_ID_90,
              refreshRateConfigs->getBestRefreshRate({}, {.touch = true, .idle = true})
                      .getModeId());

    // Idle should be higher precedence than other layer frame rate considerations.
    refreshRateConfigs->setCurrentModeId(HWC_CONFIG_ID_90);
    EXPECT_EQ(HWC_CONFIG_ID_60, getIdleFrameRate(LayerVoteType::NoVote, /*touchActive=*/false));
    EXPECT_EQ(HWC_CONFIG_ID_60, getIdleFrameRate(LayerVoteType::Min, /*touchActive=*/false));
    EXPECT_EQ(HWC_CONFIG_ID_60, getIdleFrameRate(LayerVoteType::Max, /*touchActive=*/false));
    EXPECT_EQ(HWC_CONFIG_ID_60, getIdleFrameRate(LayerVoteType::Heuristic, /*touchActive=*/false));
    EXPECT_EQ(HWC_CONFIG_ID_60,
              getIdleFrameRate(LayerVoteType::ExplicitDefault, /*touchActive=*/false));
    EXPECT_EQ(HWC_CONFIG_ID_60,
              getIdleFrameRate(LayerVoteType::ExplicitExactOrMultiple, /*touchActive=*/false));

    // Idle should be applied rather than the current config when there are no layers.
    EXPECT_EQ(HWC_CONFIG_ID_60,
              refreshRateConfigs->getBestRefreshRate({}, {.touch = false, .idle = true})
                      .getModeId());
}

TEST_F(RefreshRateConfigsTest, findClosestKnownFrameRate) {
    auto refreshRateConfigs =
            std::make_unique<RefreshRateConfigs>(m60_90Device,
                                                 /*currentConfigId=*/HWC_CONFIG_ID_60);

    for (float fps = 1.0f; fps <= 120.0f; fps += 0.1f) {
        const auto knownFrameRate = findClosestKnownFrameRate(*refreshRateConfigs, Fps(fps));
        Fps expectedFrameRate;
        if (fps < 26.91f) {
            expectedFrameRate = Fps(24.0f);
        } else if (fps < 37.51f) {
            expectedFrameRate = Fps(30.0f);
        } else if (fps < 52.51f) {
            expectedFrameRate = Fps(45.0f);
        } else if (fps < 66.01f) {
            expectedFrameRate = Fps(60.0f);
        } else if (fps < 81.01f) {
            expectedFrameRate = Fps(72.0f);
        } else {
            expectedFrameRate = Fps(90.0f);
        }
        EXPECT_TRUE(expectedFrameRate.equalsWithMargin(knownFrameRate))
                << "findClosestKnownFrameRate(" << fps << ") = " << knownFrameRate;
    }
}

TEST_F(RefreshRateConfigsTest, getBestRefreshRate_KnownFrameRate) {
    auto refreshRateConfigs =
            std::make_unique<RefreshRateConfigs>(m60_90Device,
                                                 /*currentConfigId=*/HWC_CONFIG_ID_60);

    struct ExpectedRate {
        Fps rate;
        const RefreshRate& expected;
    };

    /* clang-format off */
    std::vector<ExpectedRate> knownFrameRatesExpectations = {
        {Fps(24.0f), mExpected60Config},
        {Fps(30.0f), mExpected60Config},
        {Fps(45.0f), mExpected90Config},
        {Fps(60.0f), mExpected60Config},
        {Fps(72.0f), mExpected90Config},
        {Fps(90.0f), mExpected90Config},
    };
    /* clang-format on */

    // Make sure the test tests all the known frame rate
    const auto knownFrameRateList = getKnownFrameRate(*refreshRateConfigs);
    const auto equal =
            std::equal(knownFrameRateList.begin(), knownFrameRateList.end(),
                       knownFrameRatesExpectations.begin(),
                       [](Fps a, const ExpectedRate& b) { return a.equalsWithMargin(b.rate); });
    EXPECT_TRUE(equal);

    auto layers = std::vector<LayerRequirement>{LayerRequirement{.weight = 1.0f}};
    auto& layer = layers[0];
    layer.vote = LayerVoteType::Heuristic;
    for (const auto& expectedRate : knownFrameRatesExpectations) {
        layer.desiredRefreshRate = expectedRate.rate;
        const auto& refreshRate =
                refreshRateConfigs->getBestRefreshRate(layers, {.touch = false, .idle = false});
        EXPECT_EQ(expectedRate.expected, refreshRate);
    }
}

TEST_F(RefreshRateConfigsTest, getBestRefreshRate_ExplicitExact) {
    auto refreshRateConfigs =
            std::make_unique<RefreshRateConfigs>(m30_60_72_90_120Device,
                                                 /*currentConfigId=*/HWC_CONFIG_ID_60);

    auto layers = std::vector<LayerRequirement>{LayerRequirement{.weight = 1.0f},
                                                LayerRequirement{.weight = 0.5f}};
    auto& explicitExactLayer = layers[0];
    auto& explicitExactOrMultipleLayer = layers[1];

    explicitExactOrMultipleLayer.vote = LayerVoteType::ExplicitExactOrMultiple;
    explicitExactOrMultipleLayer.name = "ExplicitExactOrMultiple";
    explicitExactOrMultipleLayer.desiredRefreshRate = Fps(60);

    explicitExactLayer.vote = LayerVoteType::ExplicitExact;
    explicitExactLayer.name = "ExplicitExact";
    explicitExactLayer.desiredRefreshRate = Fps(30);

    EXPECT_EQ(mExpected30Config,
              refreshRateConfigs->getBestRefreshRate(layers, {.touch = false, .idle = false}));
    EXPECT_EQ(mExpected30Config,
              refreshRateConfigs->getBestRefreshRate(layers, {.touch = true, .idle = false}));

    explicitExactOrMultipleLayer.desiredRefreshRate = Fps(120);
    explicitExactLayer.desiredRefreshRate = Fps(60);
    EXPECT_EQ(mExpected60Config,
              refreshRateConfigs->getBestRefreshRate(layers, {.touch = false, .idle = false}));

    explicitExactLayer.desiredRefreshRate = Fps(72);
    EXPECT_EQ(mExpected72Config,
              refreshRateConfigs->getBestRefreshRate(layers, {.touch = false, .idle = false}));

    explicitExactLayer.desiredRefreshRate = Fps(90);
    EXPECT_EQ(mExpected90Config,
              refreshRateConfigs->getBestRefreshRate(layers, {.touch = false, .idle = false}));

    explicitExactLayer.desiredRefreshRate = Fps(120);
    EXPECT_EQ(mExpected120Config,
              refreshRateConfigs->getBestRefreshRate(layers, {.touch = false, .idle = false}));
}

TEST_F(RefreshRateConfigsTest, getBestRefreshRate_ExplicitExactEnableFrameRateOverride) {
    RefreshRateConfigs::Config config = {.enableFrameRateOverride = true};
    auto refreshRateConfigs =
            std::make_unique<RefreshRateConfigs>(m30_60_72_90_120Device,
                                                 /*currentConfigId=*/HWC_CONFIG_ID_60, config);

    auto layers = std::vector<LayerRequirement>{LayerRequirement{.weight = 1.0f},
                                                LayerRequirement{.weight = 0.5f}};
    auto& explicitExactLayer = layers[0];
    auto& explicitExactOrMultipleLayer = layers[1];

    explicitExactOrMultipleLayer.vote = LayerVoteType::ExplicitExactOrMultiple;
    explicitExactOrMultipleLayer.name = "ExplicitExactOrMultiple";
    explicitExactOrMultipleLayer.desiredRefreshRate = Fps(60);

    explicitExactLayer.vote = LayerVoteType::ExplicitExact;
    explicitExactLayer.name = "ExplicitExact";
    explicitExactLayer.desiredRefreshRate = Fps(30);

    EXPECT_EQ(mExpected60Config,
              refreshRateConfigs->getBestRefreshRate(layers, {.touch = false, .idle = false}));
    EXPECT_EQ(mExpected120Config,
              refreshRateConfigs->getBestRefreshRate(layers, {.touch = true, .idle = false}));

    explicitExactOrMultipleLayer.desiredRefreshRate = Fps(120);
    explicitExactLayer.desiredRefreshRate = Fps(60);
    EXPECT_EQ(mExpected120Config,
              refreshRateConfigs->getBestRefreshRate(layers, {.touch = false, .idle = false}));

    explicitExactLayer.desiredRefreshRate = Fps(72);
    EXPECT_EQ(mExpected72Config,
              refreshRateConfigs->getBestRefreshRate(layers, {.touch = false, .idle = false}));

    explicitExactLayer.desiredRefreshRate = Fps(90);
    EXPECT_EQ(mExpected90Config,
              refreshRateConfigs->getBestRefreshRate(layers, {.touch = false, .idle = false}));

    explicitExactLayer.desiredRefreshRate = Fps(120);
    EXPECT_EQ(mExpected120Config,
              refreshRateConfigs->getBestRefreshRate(layers, {.touch = false, .idle = false}));
}

TEST_F(RefreshRateConfigsTest, getBestRefreshRate_ReadsCached) {
    using GlobalSignals = RefreshRateConfigs::GlobalSignals;

    auto refreshRateConfigs =
            std::make_unique<RefreshRateConfigs>(m30_60_72_90_120Device,
                                                 /*currentConfigId=*/HWC_CONFIG_ID_60);

    setLastBestRefreshRateInvocation(*refreshRateConfigs,
                                     GetBestRefreshRateInvocation{.layerRequirements = std::vector<
                                                                          LayerRequirement>(),
                                                                  .globalSignals = {.touch = true,
                                                                                    .idle = true},
                                                                  .outSignalsConsidered =
                                                                          {.touch = true,
                                                                           .idle = false},
                                                                  .resultingBestRefreshRate =
                                                                          createRefreshRate(
                                                                                  mConfig90)});

    EXPECT_EQ(createRefreshRate(mConfig90),
              refreshRateConfigs->getBestRefreshRate(std::vector<LayerRequirement>(),
                                                     {.touch = true, .idle = true}));

    const GlobalSignals cachedSignalsConsidered{.touch = true, .idle = false};
    setLastBestRefreshRateInvocation(*refreshRateConfigs,
                                     GetBestRefreshRateInvocation{.layerRequirements = std::vector<
                                                                          LayerRequirement>(),
                                                                  .globalSignals = {.touch = true,
                                                                                    .idle = true},
                                                                  .outSignalsConsidered =
                                                                          cachedSignalsConsidered,
                                                                  .resultingBestRefreshRate =
                                                                          createRefreshRate(
                                                                                  mConfig30)});

    GlobalSignals signalsConsidered;
    EXPECT_EQ(createRefreshRate(mConfig30),
              refreshRateConfigs->getBestRefreshRate(std::vector<LayerRequirement>(),
                                                     {.touch = true, .idle = true},
                                                     &signalsConsidered));

    EXPECT_EQ(cachedSignalsConsidered, signalsConsidered);
}

TEST_F(RefreshRateConfigsTest, getBestRefreshRate_WritesCache) {
    using GlobalSignals = RefreshRateConfigs::GlobalSignals;

    auto refreshRateConfigs =
            std::make_unique<RefreshRateConfigs>(m30_60_72_90_120Device,
                                                 /*currentConfigId=*/HWC_CONFIG_ID_60);
    ASSERT_FALSE(getLastBestRefreshRateInvocation(*refreshRateConfigs).has_value());

    GlobalSignals globalSignals{.touch = true, .idle = true};
    auto layers = std::vector<LayerRequirement>{LayerRequirement{.weight = 1.0f},
                                                LayerRequirement{.weight = 0.5f}};
    const auto lastResult =
            refreshRateConfigs->getBestRefreshRate(layers, globalSignals,
                                                   /* outSignalsConsidered */ nullptr);

    const auto lastInvocation = getLastBestRefreshRateInvocation(*refreshRateConfigs);

    ASSERT_TRUE(lastInvocation.has_value());
    ASSERT_EQ(layers, lastInvocation->layerRequirements);
    ASSERT_EQ(globalSignals, lastInvocation->globalSignals);
    ASSERT_EQ(lastResult, lastInvocation->resultingBestRefreshRate);

    // outSignalsConsidered needs to be populated even tho earlier we gave nullptr
    // to getBestRefreshRate()
    GlobalSignals detaultSignals;
    ASSERT_FALSE(detaultSignals == lastInvocation->outSignalsConsidered);
}

TEST_F(RefreshRateConfigsTest, getBestRefreshRate_ExplicitExactTouchBoost) {
    RefreshRateConfigs::Config config = {.enableFrameRateOverride = true};
    auto refreshRateConfigs =
            std::make_unique<RefreshRateConfigs>(m60_120Device,
                                                 /*currentConfigId=*/HWC_CONFIG_ID_60, config);

    auto layers = std::vector<LayerRequirement>{LayerRequirement{.weight = 1.0f},
                                                LayerRequirement{.weight = 0.5f}};
    auto& explicitExactLayer = layers[0];
    auto& explicitExactOrMultipleLayer = layers[1];

    explicitExactOrMultipleLayer.vote = LayerVoteType::ExplicitExactOrMultiple;
    explicitExactOrMultipleLayer.name = "ExplicitExactOrMultiple";
    explicitExactOrMultipleLayer.desiredRefreshRate = Fps(60);

    explicitExactLayer.vote = LayerVoteType::ExplicitExact;
    explicitExactLayer.name = "ExplicitExact";
    explicitExactLayer.desiredRefreshRate = Fps(30);

    EXPECT_EQ(mExpected60Config,
              refreshRateConfigs->getBestRefreshRate(layers, {.touch = false, .idle = false}));
    EXPECT_EQ(mExpected120Config,
              refreshRateConfigs->getBestRefreshRate(layers, {.touch = true, .idle = false}));

    explicitExactOrMultipleLayer.vote = LayerVoteType::NoVote;

    EXPECT_EQ(mExpected60Config,
              refreshRateConfigs->getBestRefreshRate(layers, {.touch = false, .idle = false}));
    EXPECT_EQ(mExpected60Config,
              refreshRateConfigs->getBestRefreshRate(layers, {.touch = true, .idle = false}));
}

TEST_F(RefreshRateConfigsTest, getBestRefreshRate_FractionalRefreshRates_ExactAndDefault) {
    RefreshRateConfigs::Config config = {.enableFrameRateOverride = true};
    auto refreshRateConfigs =
            std::make_unique<RefreshRateConfigs>(m24_25_30_50_60WithFracDevice,
                                                 /*currentConfigId=*/HWC_CONFIG_ID_60, config);

    auto layers = std::vector<LayerRequirement>{LayerRequirement{.weight = 0.5f},
                                                LayerRequirement{.weight = 0.5f}};
    auto& explicitDefaultLayer = layers[0];
    auto& explicitExactOrMultipleLayer = layers[1];

    explicitExactOrMultipleLayer.vote = LayerVoteType::ExplicitExactOrMultiple;
    explicitExactOrMultipleLayer.name = "ExplicitExactOrMultiple";
    explicitExactOrMultipleLayer.desiredRefreshRate = Fps(60);

    explicitDefaultLayer.vote = LayerVoteType::ExplicitDefault;
    explicitDefaultLayer.name = "ExplicitDefault";
    explicitDefaultLayer.desiredRefreshRate = Fps(59.94f);

    EXPECT_EQ(mExpected60Config,
              refreshRateConfigs->getBestRefreshRate(layers, {.touch = false, .idle = false}));
}

// b/190578904
TEST_F(RefreshRateConfigsTest, getBestRefreshRate_deviceWithCloseRefreshRates) {
    constexpr int kMinRefreshRate = 10;
    constexpr int kMaxRefreshRate = 240;

    DisplayModes displayModes;
    for (int fps = kMinRefreshRate; fps < kMaxRefreshRate; fps++) {
        constexpr int32_t kGroup = 0;
        const auto refreshRate = Fps(static_cast<float>(fps));
        displayModes.push_back(
                createDisplayMode(DisplayModeId(fps), kGroup, refreshRate.getPeriodNsecs()));
    }

    const RefreshRateConfigs::GlobalSignals globalSignals = {.touch = false, .idle = false};
    auto refreshRateConfigs =
            std::make_unique<RefreshRateConfigs>(displayModes,
                                                 /*currentConfigId=*/displayModes[0]->getId());

    auto layers = std::vector<LayerRequirement>{LayerRequirement{.weight = 1.0f}};
    const auto testRefreshRate = [&](Fps fps, LayerVoteType vote) {
        layers[0].desiredRefreshRate = fps;
        layers[0].vote = vote;
        EXPECT_EQ(fps.getIntValue(),
                  refreshRateConfigs->getBestRefreshRate(layers, globalSignals)
                          .getFps()
                          .getIntValue())
                << "Failed for " << RefreshRateConfigs::layerVoteTypeString(vote);
    };

    for (int fps = kMinRefreshRate; fps < kMaxRefreshRate; fps++) {
        const auto refreshRate = Fps(static_cast<float>(fps));
        testRefreshRate(refreshRate, LayerVoteType::Heuristic);
        testRefreshRate(refreshRate, LayerVoteType::ExplicitDefault);
        testRefreshRate(refreshRate, LayerVoteType::ExplicitExactOrMultiple);
        testRefreshRate(refreshRate, LayerVoteType::ExplicitExact);
    }
}

// b/190578904
TEST_F(RefreshRateConfigsTest, getBestRefreshRate_conflictingVotes) {
    const DisplayModes displayModes = {
<<<<<<< HEAD
            createDisplayMode(DisplayModeId(0), 0, (43_Hz).getPeriodNsecs()),
            createDisplayMode(DisplayModeId(1), 0, (53_Hz).getPeriodNsecs()),
            createDisplayMode(DisplayModeId(2), 0, (55_Hz).getPeriodNsecs()),
            createDisplayMode(DisplayModeId(3), 0, (60_Hz).getPeriodNsecs()),
=======
            createDisplayMode(DisplayModeId(0), 0, Fps(43.0f).getPeriodNsecs()),
            createDisplayMode(DisplayModeId(1), 0, Fps(53.0f).getPeriodNsecs()),
            createDisplayMode(DisplayModeId(2), 0, Fps(55.0f).getPeriodNsecs()),
            createDisplayMode(DisplayModeId(3), 0, Fps(60.0f).getPeriodNsecs()),
>>>>>>> 5361fff6
    };

    const RefreshRateConfigs::GlobalSignals globalSignals = {.touch = false, .idle = false};
    auto refreshRateConfigs =
            std::make_unique<RefreshRateConfigs>(displayModes,
                                                 /*currentConfigId=*/displayModes[0]->getId());

    const auto layers = std::vector<LayerRequirement>{
            LayerRequirement{
                    .vote = LayerVoteType::ExplicitDefault,
<<<<<<< HEAD
                    .desiredRefreshRate = 43_Hz,
=======
                    .desiredRefreshRate = Fps(43.0f),
>>>>>>> 5361fff6
                    .seamlessness = Seamlessness::SeamedAndSeamless,
                    .weight = 0.41f,
            },
            LayerRequirement{
                    .vote = LayerVoteType::ExplicitExactOrMultiple,
<<<<<<< HEAD
                    .desiredRefreshRate = 53_Hz,
=======
                    .desiredRefreshRate = Fps(53.0f),
>>>>>>> 5361fff6
                    .seamlessness = Seamlessness::SeamedAndSeamless,
                    .weight = 0.41f,
            },
    };

<<<<<<< HEAD
    EXPECT_EQ(53_Hz, refreshRateConfigs->getBestRefreshRate(layers, globalSignals).getFps());
=======
    EXPECT_EQ(53,
              refreshRateConfigs->getBestRefreshRate(layers, globalSignals).getFps().getIntValue());
>>>>>>> 5361fff6
}

TEST_F(RefreshRateConfigsTest, testComparisonOperator) {
    EXPECT_TRUE(mExpected60Config < mExpected90Config);
    EXPECT_FALSE(mExpected60Config < mExpected60Config);
    EXPECT_FALSE(mExpected90Config < mExpected90Config);
}

TEST_F(RefreshRateConfigsTest, testKernelIdleTimerAction) {
    using KernelIdleTimerAction = scheduler::RefreshRateConfigs::KernelIdleTimerAction;

    auto refreshRateConfigs =
            std::make_unique<RefreshRateConfigs>(m60_90Device,
                                                 /*currentConfigId=*/HWC_CONFIG_ID_90);
    // SetPolicy(60, 90), current 90Hz => TurnOn.
    EXPECT_EQ(KernelIdleTimerAction::TurnOn, refreshRateConfigs->getIdleTimerAction());

    // SetPolicy(60, 90), current 60Hz => TurnOn.
    ASSERT_GE(refreshRateConfigs->setDisplayManagerPolicy({HWC_CONFIG_ID_60, {Fps(60), Fps(90)}}),
              0);
    EXPECT_EQ(KernelIdleTimerAction::TurnOn, refreshRateConfigs->getIdleTimerAction());

    // SetPolicy(60, 60), current 60Hz => TurnOff
    ASSERT_GE(refreshRateConfigs->setDisplayManagerPolicy({HWC_CONFIG_ID_60, {Fps(60), Fps(60)}}),
              0);
    EXPECT_EQ(KernelIdleTimerAction::TurnOff, refreshRateConfigs->getIdleTimerAction());

    // SetPolicy(90, 90), current 90Hz => TurnOff.
    ASSERT_GE(refreshRateConfigs->setDisplayManagerPolicy({HWC_CONFIG_ID_90, {Fps(90), Fps(90)}}),
              0);
    EXPECT_EQ(KernelIdleTimerAction::TurnOff, refreshRateConfigs->getIdleTimerAction());
}

TEST_F(RefreshRateConfigsTest, testKernelIdleTimerActionFor120Hz) {
    using KernelIdleTimerAction = scheduler::RefreshRateConfigs::KernelIdleTimerAction;

    // Tests with 120Hz
    auto refreshRateConfigs =
            std::make_unique<RefreshRateConfigs>(m60_120Device,
                                                 /*currentConfigId=*/HWC_CONFIG_ID_120);
    // SetPolicy(0, 60), current 60Hz => TurnOn.
    ASSERT_GE(refreshRateConfigs->setDisplayManagerPolicy({HWC_CONFIG_ID_60, {Fps(0), Fps(60)}}),
              0);
    EXPECT_EQ(KernelIdleTimerAction::TurnOn, refreshRateConfigs->getIdleTimerAction());

    // SetPolicy(60, 60), current 60Hz => TurnOff.
    ASSERT_GE(refreshRateConfigs->setDisplayManagerPolicy({HWC_CONFIG_ID_60, {Fps(60), Fps(60)}}),
              0);
    EXPECT_EQ(KernelIdleTimerAction::TurnOff, refreshRateConfigs->getIdleTimerAction());

    // SetPolicy(60, 120), current 60Hz => TurnOn.
    ASSERT_GE(refreshRateConfigs->setDisplayManagerPolicy({HWC_CONFIG_ID_60, {Fps(60), Fps(120)}}),
              0);
    EXPECT_EQ(KernelIdleTimerAction::TurnOn, refreshRateConfigs->getIdleTimerAction());

    // SetPolicy(120, 120), current 120Hz => TurnOff.
    ASSERT_GE(refreshRateConfigs->setDisplayManagerPolicy(
                      {HWC_CONFIG_ID_120, {Fps(120), Fps(120)}}),
              0);
    EXPECT_EQ(KernelIdleTimerAction::TurnOff, refreshRateConfigs->getIdleTimerAction());
}

TEST_F(RefreshRateConfigsTest, getFrameRateDivider) {
    auto refreshRateConfigs =
            std::make_unique<RefreshRateConfigs>(m30_60_72_90_120Device,
                                                 /*currentConfigId=*/HWC_CONFIG_ID_30);

    const auto frameRate = Fps(30.f);
    Fps displayRefreshRate = refreshRateConfigs->getCurrentRefreshRate().getFps();
    EXPECT_EQ(1, RefreshRateConfigs::getFrameRateDivider(displayRefreshRate, frameRate));

    refreshRateConfigs->setCurrentModeId(HWC_CONFIG_ID_60);
    displayRefreshRate = refreshRateConfigs->getCurrentRefreshRate().getFps();
    EXPECT_EQ(2, RefreshRateConfigs::getFrameRateDivider(displayRefreshRate, frameRate));

    refreshRateConfigs->setCurrentModeId(HWC_CONFIG_ID_72);
    displayRefreshRate = refreshRateConfigs->getCurrentRefreshRate().getFps();
    EXPECT_EQ(0, RefreshRateConfigs::getFrameRateDivider(displayRefreshRate, frameRate));

    refreshRateConfigs->setCurrentModeId(HWC_CONFIG_ID_90);
    displayRefreshRate = refreshRateConfigs->getCurrentRefreshRate().getFps();
    EXPECT_EQ(3, RefreshRateConfigs::getFrameRateDivider(displayRefreshRate, frameRate));

    refreshRateConfigs->setCurrentModeId(HWC_CONFIG_ID_120);
    displayRefreshRate = refreshRateConfigs->getCurrentRefreshRate().getFps();
    EXPECT_EQ(4, RefreshRateConfigs::getFrameRateDivider(displayRefreshRate, frameRate));

    refreshRateConfigs->setCurrentModeId(HWC_CONFIG_ID_90);
    displayRefreshRate = refreshRateConfigs->getCurrentRefreshRate().getFps();
    EXPECT_EQ(4, RefreshRateConfigs::getFrameRateDivider(displayRefreshRate, Fps(22.5f)));

    EXPECT_EQ(0, RefreshRateConfigs::getFrameRateDivider(Fps(24.f), Fps(25.f)));
    EXPECT_EQ(0, RefreshRateConfigs::getFrameRateDivider(Fps(24.f), Fps(23.976f)));
    EXPECT_EQ(0, RefreshRateConfigs::getFrameRateDivider(Fps(30.f), Fps(29.97f)));
    EXPECT_EQ(0, RefreshRateConfigs::getFrameRateDivider(Fps(60.f), Fps(59.94f)));
}

TEST_F(RefreshRateConfigsTest, isFractionalPairOrMultiple) {
    EXPECT_TRUE(RefreshRateConfigs::isFractionalPairOrMultiple(Fps(23.976f), Fps(24.f)));
    EXPECT_TRUE(RefreshRateConfigs::isFractionalPairOrMultiple(Fps(24.f), Fps(23.976f)));

    EXPECT_TRUE(RefreshRateConfigs::isFractionalPairOrMultiple(Fps(29.97f), Fps(30.f)));
    EXPECT_TRUE(RefreshRateConfigs::isFractionalPairOrMultiple(Fps(30.f), Fps(29.97f)));

    EXPECT_TRUE(RefreshRateConfigs::isFractionalPairOrMultiple(Fps(59.94f), Fps(60.f)));
    EXPECT_TRUE(RefreshRateConfigs::isFractionalPairOrMultiple(Fps(60.f), Fps(59.94f)));

    EXPECT_TRUE(RefreshRateConfigs::isFractionalPairOrMultiple(Fps(29.97f), Fps(60.f)));
    EXPECT_TRUE(RefreshRateConfigs::isFractionalPairOrMultiple(Fps(60.f), Fps(29.97f)));

    EXPECT_TRUE(RefreshRateConfigs::isFractionalPairOrMultiple(Fps(59.94f), Fps(30.f)));
    EXPECT_TRUE(RefreshRateConfigs::isFractionalPairOrMultiple(Fps(30.f), Fps(59.94f)));

    const std::vector<float> refreshRates = {23.976f, 24.f, 25.f, 29.97f, 30.f, 50.f, 59.94f, 60.f};
    for (auto refreshRate : refreshRates) {
        EXPECT_FALSE(
                RefreshRateConfigs::isFractionalPairOrMultiple(Fps(refreshRate), Fps(refreshRate)));
    }

    EXPECT_FALSE(RefreshRateConfigs::isFractionalPairOrMultiple(Fps(24.f), Fps(25.f)));
    EXPECT_FALSE(RefreshRateConfigs::isFractionalPairOrMultiple(Fps(23.978f), Fps(25.f)));
    EXPECT_FALSE(RefreshRateConfigs::isFractionalPairOrMultiple(Fps(29.97f), Fps(59.94f)));
}

TEST_F(RefreshRateConfigsTest, getFrameRateOverrides_noLayers) {
    auto refreshRateConfigs =
            std::make_unique<RefreshRateConfigs>(m30_60_72_90_120Device, /*currentConfigId=*/
                                                 HWC_CONFIG_ID_120);

    auto layers = std::vector<LayerRequirement>{};
    ASSERT_TRUE(refreshRateConfigs->getFrameRateOverrides(layers, Fps(120.0f), /*touch=*/false)
                        .empty());
}

TEST_F(RefreshRateConfigsTest, getFrameRateOverrides_60on120) {
    RefreshRateConfigs::Config config = {.enableFrameRateOverride = true};
    auto refreshRateConfigs =
            std::make_unique<RefreshRateConfigs>(m30_60_72_90_120Device, /*currentConfigId=*/
                                                 HWC_CONFIG_ID_120, config);

    auto layers = std::vector<LayerRequirement>{LayerRequirement{.weight = 1.0f}};
    layers[0].name = "Test layer";
    layers[0].ownerUid = 1234;
    layers[0].desiredRefreshRate = Fps(60.0f);
    layers[0].vote = LayerVoteType::ExplicitDefault;
    auto frameRateOverrides =
            refreshRateConfigs->getFrameRateOverrides(layers, Fps(120.0f), /*touch=*/false);
    ASSERT_EQ(1, frameRateOverrides.size());
    ASSERT_EQ(1, frameRateOverrides.count(1234));
    ASSERT_EQ(60.0f, frameRateOverrides.at(1234).getValue());

    layers[0].vote = LayerVoteType::ExplicitExactOrMultiple;
    frameRateOverrides =
            refreshRateConfigs->getFrameRateOverrides(layers, Fps(120.0f), /*touch=*/false);
    ASSERT_EQ(1, frameRateOverrides.size());
    ASSERT_EQ(1, frameRateOverrides.count(1234));
    ASSERT_EQ(60.0f, frameRateOverrides.at(1234).getValue());

    layers[0].vote = LayerVoteType::NoVote;
    frameRateOverrides =
            refreshRateConfigs->getFrameRateOverrides(layers, Fps(120.0f), /*touch=*/false);
    ASSERT_TRUE(frameRateOverrides.empty());

    layers[0].vote = LayerVoteType::Min;
    frameRateOverrides =
            refreshRateConfigs->getFrameRateOverrides(layers, Fps(120.0f), /*touch=*/false);
    ASSERT_TRUE(frameRateOverrides.empty());

    layers[0].vote = LayerVoteType::Max;
    frameRateOverrides =
            refreshRateConfigs->getFrameRateOverrides(layers, Fps(120.0f), /*touch=*/false);
    ASSERT_TRUE(frameRateOverrides.empty());

    layers[0].vote = LayerVoteType::Heuristic;
    frameRateOverrides =
            refreshRateConfigs->getFrameRateOverrides(layers, Fps(120.0f), /*touch=*/false);
    ASSERT_TRUE(frameRateOverrides.empty());
}

TEST_F(RefreshRateConfigsTest, getFrameRateOverrides_twoUids) {
    RefreshRateConfigs::Config config = {.enableFrameRateOverride = true};
    auto refreshRateConfigs =
            std::make_unique<RefreshRateConfigs>(m30_60_72_90_120Device, /*currentConfigId=*/
                                                 HWC_CONFIG_ID_120, config);

    auto layers = std::vector<LayerRequirement>{
            LayerRequirement{.ownerUid = 1234, .weight = 1.0f},
            LayerRequirement{.ownerUid = 5678, .weight = 1.0f},
    };

    layers[0].name = "Test layer 1234";
    layers[0].desiredRefreshRate = Fps(60.0f);
    layers[0].vote = LayerVoteType::ExplicitDefault;

    layers[1].name = "Test layer 5678";
    layers[1].desiredRefreshRate = Fps(30.0f);
    layers[1].vote = LayerVoteType::ExplicitDefault;
    auto frameRateOverrides =
            refreshRateConfigs->getFrameRateOverrides(layers, Fps(120.0f), /*touch=*/false);

    ASSERT_EQ(2, frameRateOverrides.size());
    ASSERT_EQ(1, frameRateOverrides.count(1234));
    ASSERT_EQ(60.0f, frameRateOverrides.at(1234).getValue());
    ASSERT_EQ(1, frameRateOverrides.count(5678));
    ASSERT_EQ(30.0f, frameRateOverrides.at(5678).getValue());

    layers[1].vote = LayerVoteType::Heuristic;
    frameRateOverrides =
            refreshRateConfigs->getFrameRateOverrides(layers, Fps(120.0f), /*touch=*/false);
    ASSERT_EQ(1, frameRateOverrides.size());
    ASSERT_EQ(1, frameRateOverrides.count(1234));
    ASSERT_EQ(60.0f, frameRateOverrides.at(1234).getValue());

    layers[1].ownerUid = 1234;
    frameRateOverrides =
            refreshRateConfigs->getFrameRateOverrides(layers, Fps(120.0f), /*touch=*/false);
    ASSERT_TRUE(frameRateOverrides.empty());
}

TEST_F(RefreshRateConfigsTest, getFrameRateOverrides_touch) {
    RefreshRateConfigs::Config config = {.enableFrameRateOverride = true};
    auto refreshRateConfigs =
            std::make_unique<RefreshRateConfigs>(m30_60_72_90_120Device, /*currentConfigId=*/
                                                 HWC_CONFIG_ID_120, config);

    auto layers = std::vector<LayerRequirement>{
            LayerRequirement{.ownerUid = 1234, .weight = 1.0f},
    };

    layers[0].name = "Test layer";
    layers[0].desiredRefreshRate = Fps(60.0f);
    layers[0].vote = LayerVoteType::ExplicitDefault;

    auto frameRateOverrides =
            refreshRateConfigs->getFrameRateOverrides(layers, Fps(120.0f), /*touch=*/false);
    ASSERT_EQ(1, frameRateOverrides.size());
    ASSERT_EQ(1, frameRateOverrides.count(1234));
    ASSERT_EQ(60.0f, frameRateOverrides.at(1234).getValue());

    frameRateOverrides =
            refreshRateConfigs->getFrameRateOverrides(layers, Fps(120.0f), /*touch=*/true);
    ASSERT_EQ(1, frameRateOverrides.size());
    ASSERT_EQ(1, frameRateOverrides.count(1234));
    ASSERT_EQ(60.0f, frameRateOverrides.at(1234).getValue());

    layers[0].vote = LayerVoteType::ExplicitExact;
    frameRateOverrides =
            refreshRateConfigs->getFrameRateOverrides(layers, Fps(120.0f), /*touch=*/false);
    ASSERT_EQ(1, frameRateOverrides.size());
    ASSERT_EQ(1, frameRateOverrides.count(1234));
    ASSERT_EQ(60.0f, frameRateOverrides.at(1234).getValue());

    frameRateOverrides =
            refreshRateConfigs->getFrameRateOverrides(layers, Fps(120.0f), /*touch=*/true);
    ASSERT_EQ(1, frameRateOverrides.size());
    ASSERT_EQ(1, frameRateOverrides.count(1234));
    ASSERT_EQ(60.0f, frameRateOverrides.at(1234).getValue());

    layers[0].vote = LayerVoteType::ExplicitExactOrMultiple;
    frameRateOverrides =
            refreshRateConfigs->getFrameRateOverrides(layers, Fps(120.0f), /*touch=*/false);
    ASSERT_EQ(1, frameRateOverrides.size());
    ASSERT_EQ(1, frameRateOverrides.count(1234));
    ASSERT_EQ(60.0f, frameRateOverrides.at(1234).getValue());

    frameRateOverrides =
            refreshRateConfigs->getFrameRateOverrides(layers, Fps(120.0f), /*touch=*/true);
    ASSERT_TRUE(frameRateOverrides.empty());
}

} // namespace
} // namespace scheduler
} // namespace android

// TODO(b/129481165): remove the #pragma below and fix conversion issues
#pragma clang diagnostic pop // ignored "-Wextra"<|MERGE_RESOLUTION|>--- conflicted
+++ resolved
@@ -2210,17 +2210,10 @@
 // b/190578904
 TEST_F(RefreshRateConfigsTest, getBestRefreshRate_conflictingVotes) {
     const DisplayModes displayModes = {
-<<<<<<< HEAD
-            createDisplayMode(DisplayModeId(0), 0, (43_Hz).getPeriodNsecs()),
-            createDisplayMode(DisplayModeId(1), 0, (53_Hz).getPeriodNsecs()),
-            createDisplayMode(DisplayModeId(2), 0, (55_Hz).getPeriodNsecs()),
-            createDisplayMode(DisplayModeId(3), 0, (60_Hz).getPeriodNsecs()),
-=======
             createDisplayMode(DisplayModeId(0), 0, Fps(43.0f).getPeriodNsecs()),
             createDisplayMode(DisplayModeId(1), 0, Fps(53.0f).getPeriodNsecs()),
             createDisplayMode(DisplayModeId(2), 0, Fps(55.0f).getPeriodNsecs()),
             createDisplayMode(DisplayModeId(3), 0, Fps(60.0f).getPeriodNsecs()),
->>>>>>> 5361fff6
     };
 
     const RefreshRateConfigs::GlobalSignals globalSignals = {.touch = false, .idle = false};
@@ -2231,32 +2224,20 @@
     const auto layers = std::vector<LayerRequirement>{
             LayerRequirement{
                     .vote = LayerVoteType::ExplicitDefault,
-<<<<<<< HEAD
-                    .desiredRefreshRate = 43_Hz,
-=======
                     .desiredRefreshRate = Fps(43.0f),
->>>>>>> 5361fff6
                     .seamlessness = Seamlessness::SeamedAndSeamless,
                     .weight = 0.41f,
             },
             LayerRequirement{
                     .vote = LayerVoteType::ExplicitExactOrMultiple,
-<<<<<<< HEAD
-                    .desiredRefreshRate = 53_Hz,
-=======
                     .desiredRefreshRate = Fps(53.0f),
->>>>>>> 5361fff6
                     .seamlessness = Seamlessness::SeamedAndSeamless,
                     .weight = 0.41f,
             },
     };
 
-<<<<<<< HEAD
-    EXPECT_EQ(53_Hz, refreshRateConfigs->getBestRefreshRate(layers, globalSignals).getFps());
-=======
     EXPECT_EQ(53,
               refreshRateConfigs->getBestRefreshRate(layers, globalSignals).getFps().getIntValue());
->>>>>>> 5361fff6
 }
 
 TEST_F(RefreshRateConfigsTest, testComparisonOperator) {
