--- conflicted
+++ resolved
@@ -183,13 +183,10 @@
     virtual status_t getLastQueuedBuffer(sp<GraphicBuffer>* outBuffer,
             sp<Fence>* outFence, float outTransformMatrix[16]) override;
 
-<<<<<<< HEAD
-=======
     // See IGraphicBufferProducer::getFrameTimestamps
     virtual bool getFrameTimestamps(uint64_t frameNumber,
             FrameTimestamps* outTimestamps) const override;
 
->>>>>>> a23cc82b
     // See IGraphicBufferProducer::getUniqueId
     virtual status_t getUniqueId(uint64_t* outId) const override;
 
