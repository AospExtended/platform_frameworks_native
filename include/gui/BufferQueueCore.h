/*
 * Copyright 2014 The Android Open Source Project
 *
 * Licensed under the Apache License, Version 2.0 (the "License");
 * you may not use this file except in compliance with the License.
 * You may obtain a copy of the License at
 *
 *      http://www.apache.org/licenses/LICENSE-2.0
 *
 * Unless required by applicable law or agreed to in writing, software
 * distributed under the License is distributed on an "AS IS" BASIS,
 * WITHOUT WARRANTIES OR CONDITIONS OF ANY KIND, either express or implied.
 * See the License for the specific language governing permissions and
 * limitations under the License.
 */

#ifndef ANDROID_GUI_BUFFERQUEUECORE_H
#define ANDROID_GUI_BUFFERQUEUECORE_H

#include <gui/BufferItem.h>
#include <gui/BufferQueueDefs.h>
#include <gui/BufferSlot.h>
#include <gui/OccupancyTracker.h>

#include <utils/Condition.h>
#include <utils/Mutex.h>
#include <utils/NativeHandle.h>
#include <utils/RefBase.h>
#include <utils/String8.h>
#include <utils/StrongPointer.h>
#include <utils/Trace.h>
#include <utils/Vector.h>

#include <list>
#include <set>

#define BQ_LOGV(x, ...) ALOGV("[%s] " x, mConsumerName.string(), ##__VA_ARGS__)
#define BQ_LOGD(x, ...) ALOGD("[%s] " x, mConsumerName.string(), ##__VA_ARGS__)
#define BQ_LOGI(x, ...) ALOGI("[%s] " x, mConsumerName.string(), ##__VA_ARGS__)
#define BQ_LOGW(x, ...) ALOGW("[%s] " x, mConsumerName.string(), ##__VA_ARGS__)
#define BQ_LOGE(x, ...) ALOGE("[%s] " x, mConsumerName.string(), ##__VA_ARGS__)

#define ATRACE_BUFFER_INDEX(index)                                   \
    if (ATRACE_ENABLED()) {                                          \
        char ___traceBuf[1024];                                      \
        snprintf(___traceBuf, 1024, "%s: %d",                        \
                mCore->mConsumerName.string(), (index));             \
        android::ScopedTrace ___bufTracer(ATRACE_TAG, ___traceBuf);  \
    }

namespace android {

class IConsumerListener;
class IGraphicBufferAlloc;
class IProducerListener;

class BufferQueueCore : public virtual RefBase {

    friend class BufferQueueProducer;
    friend class BufferQueueConsumer;

public:
    // Used as a placeholder slot number when the value isn't pointing to an
    // existing buffer.
    enum { INVALID_BUFFER_SLOT = BufferItem::INVALID_BUFFER_SLOT };

    // We reserve two slots in order to guarantee that the producer and
    // consumer can run asynchronously.
    enum { MAX_MAX_ACQUIRED_BUFFERS = BufferQueueDefs::NUM_BUFFER_SLOTS - 2 };

    enum {
        // The API number used to indicate the currently connected producer
        CURRENTLY_CONNECTED_API = -1,

        // The API number used to indicate that no producer is connected
        NO_CONNECTED_API        = 0,
    };

    typedef Vector<BufferItem> Fifo;

    // BufferQueueCore manages a pool of gralloc memory slots to be used by
    // producers and consumers. allocator is used to allocate all the needed
    // gralloc buffers.
    BufferQueueCore(const sp<IGraphicBufferAlloc>& allocator = NULL);
    virtual ~BufferQueueCore();

private:
    // Dump our state in a string
    void dump(String8& result, const char* prefix) const;

    // getMinUndequeuedBufferCountLocked returns the minimum number of buffers
    // that must remain in a state other than DEQUEUED. The async parameter
    // tells whether we're in asynchronous mode.
    int getMinUndequeuedBufferCountLocked() const;

    // getMinMaxBufferCountLocked returns the minimum number of buffers allowed
    // given the current BufferQueue state. The async parameter tells whether
    // we're in asynchonous mode.
    int getMinMaxBufferCountLocked() const;

    // getMaxBufferCountLocked returns the maximum number of buffers that can be
    // allocated at once. This value depends on the following member variables:
    //
    //     mMaxDequeuedBufferCount
    //     mMaxAcquiredBufferCount
    //     mMaxBufferCount
    //     mAsyncMode
    //     mDequeueBufferCannotBlock
    //
    // Any time one of these member variables is changed while a producer is
    // connected, mDequeueCondition must be broadcast.
    int getMaxBufferCountLocked() const;

    // This performs the same computation but uses the given arguments instead
    // of the member variables for mMaxBufferCount, mAsyncMode, and
    // mDequeueBufferCannotBlock.
    int getMaxBufferCountLocked(bool asyncMode,
            bool dequeueBufferCannotBlock, int maxBufferCount) const;

    // clearBufferSlotLocked frees the GraphicBuffer and sync resources for the
    // given slot.
    void clearBufferSlotLocked(int slot);

    // freeAllBuffersLocked frees the GraphicBuffer and sync resources for
    // all slots, even if they're currently dequeued, queued, or acquired.
    void freeAllBuffersLocked();

    // discardFreeBuffersLocked releases all currently-free buffers held by the
    // queue, in order to reduce the memory consumption of the queue to the
    // minimum possible without discarding data.
    void discardFreeBuffersLocked();

    // If delta is positive, makes more slots available. If negative, takes
    // away slots. Returns false if the request can't be met.
    bool adjustAvailableSlotsLocked(int delta);

    // waitWhileAllocatingLocked blocks until mIsAllocating is false.
    void waitWhileAllocatingLocked() const;

#if DEBUG_ONLY_CODE
    // validateConsistencyLocked ensures that the free lists are in sync with
    // the information stored in mSlots
    void validateConsistencyLocked() const;
#endif

    // mAllocator is the connection to SurfaceFlinger that is used to allocate
    // new GraphicBuffer objects.
    sp<IGraphicBufferAlloc> mAllocator;

    // mMutex is the mutex used to prevent concurrent access to the member
    // variables of BufferQueueCore objects. It must be locked whenever any
    // member variable is accessed.
    mutable Mutex mMutex;

    // mIsAbandoned indicates that the BufferQueue will no longer be used to
    // consume image buffers pushed to it using the IGraphicBufferProducer
    // interface. It is initialized to false, and set to true in the
    // consumerDisconnect method. A BufferQueue that is abandoned will return
    // the NO_INIT error from all IGraphicBufferProducer methods capable of
    // returning an error.
    bool mIsAbandoned;

    // mConsumerControlledByApp indicates whether the connected consumer is
    // controlled by the application.
    bool mConsumerControlledByApp;

    // mConsumerName is a string used to identify the BufferQueue in log
    // messages. It is set by the IGraphicBufferConsumer::setConsumerName
    // method.
    String8 mConsumerName;

    // mConsumerListener is used to notify the connected consumer of
    // asynchronous events that it may wish to react to. It is initially
    // set to NULL and is written by consumerConnect and consumerDisconnect.
    sp<IConsumerListener> mConsumerListener;

    // mConsumerUsageBits contains flags that the consumer wants for
    // GraphicBuffers.
    uint32_t mConsumerUsageBits;

    // mConnectedApi indicates the producer API that is currently connected
    // to this BufferQueue. It defaults to NO_CONNECTED_API, and gets updated
    // by the connect and disconnect methods.
    int mConnectedApi;
    // PID of the process which last successfully called connect(...)
    pid_t mConnectedPid;

    // mConnectedProducerToken is used to set a binder death notification on
    // the producer.
    sp<IProducerListener> mConnectedProducerListener;

    // mSlots is an array of buffer slots that must be mirrored on the producer
    // side. This allows buffer ownership to be transferred between the producer
    // and consumer without sending a GraphicBuffer over Binder. The entire
    // array is initialized to NULL at construction time, and buffers are
    // allocated for a slot when requestBuffer is called with that slot's index.
    BufferQueueDefs::SlotsType mSlots;

    // mQueue is a FIFO of queued buffers used in synchronous mode.
    Fifo mQueue;

    // mFreeSlots contains all of the slots which are FREE and do not currently
    // have a buffer attached.
    std::set<int> mFreeSlots;

    // mFreeBuffers contains all of the slots which are FREE and currently have
    // a buffer attached.
    std::list<int> mFreeBuffers;

    // mUnusedSlots contains all slots that are currently unused. They should be
    // free and not have a buffer attached.
    std::list<int> mUnusedSlots;

    // mActiveBuffers contains all slots which have a non-FREE buffer attached.
    std::set<int> mActiveBuffers;

    // mDequeueCondition is a condition variable used for dequeueBuffer in
    // synchronous mode.
    mutable Condition mDequeueCondition;

    // mDequeueBufferCannotBlock indicates whether dequeueBuffer is allowed to
    // block. This flag is set during connect when both the producer and
    // consumer are controlled by the application.
    bool mDequeueBufferCannotBlock;

    // mDefaultBufferFormat can be set so it will override the buffer format
    // when it isn't specified in dequeueBuffer.
    PixelFormat mDefaultBufferFormat;

    // mDefaultWidth holds the default width of allocated buffers. It is used
    // in dequeueBuffer if a width and height of 0 are specified.
    uint32_t mDefaultWidth;

    // mDefaultHeight holds the default height of allocated buffers. It is used
    // in dequeueBuffer if a width and height of 0 are specified.
    uint32_t mDefaultHeight;

    // mDefaultBufferDataSpace holds the default dataSpace of queued buffers.
    // It is used in queueBuffer if a dataspace of 0 (HAL_DATASPACE_UNKNOWN)
    // is specified.
    android_dataspace mDefaultBufferDataSpace;

    // mMaxBufferCount is the limit on the number of buffers that will be
    // allocated at one time. This limit can be set by the consumer.
    int mMaxBufferCount;

    // mMaxAcquiredBufferCount is the number of buffers that the consumer may
    // acquire at one time. It defaults to 1, and can be changed by the consumer
    // via setMaxAcquiredBufferCount, but this may only be done while no
    // producer is connected to the BufferQueue. This value is used to derive
    // the value returned for the MIN_UNDEQUEUED_BUFFERS query to the producer.
    int mMaxAcquiredBufferCount;

    // mMaxDequeuedBufferCount is the number of buffers that the producer may
    // dequeue at one time. It defaults to 1, and can be changed by the producer
    // via setMaxDequeuedBufferCount.
    int mMaxDequeuedBufferCount;

    // mBufferHasBeenQueued is true once a buffer has been queued. It is reset
    // when something causes all buffers to be freed (e.g., changing the buffer
    // count).
    bool mBufferHasBeenQueued;

    // mFrameCounter is the free running counter, incremented on every
    // successful queueBuffer call and buffer allocation.
    uint64_t mFrameCounter;

    // mTransformHint is used to optimize for screen rotations.
    uint32_t mTransformHint;

    // mSidebandStream is a handle to the sideband buffer stream, if any
    sp<NativeHandle> mSidebandStream;

    // mIsAllocating indicates whether a producer is currently trying to allocate buffers (which
    // releases mMutex while doing the allocation proper). Producers should not modify any of the
    // FREE slots while this is true. mIsAllocatingCondition is signaled when this value changes to
    // false.
    bool mIsAllocating;

    // mIsAllocatingCondition is a condition variable used by producers to wait until mIsAllocating
    // becomes false.
    mutable Condition mIsAllocatingCondition;

    // mAllowAllocation determines whether dequeueBuffer is allowed to allocate
    // new buffers
    bool mAllowAllocation;

    // mBufferAge tracks the age of the contents of the most recently dequeued
    // buffer as the number of frames that have elapsed since it was last queued
    uint64_t mBufferAge;

    // mGenerationNumber stores the current generation number of the attached
    // producer. Any attempt to attach a buffer with a different generation
    // number will fail.
    uint32_t mGenerationNumber;

    // mAsyncMode indicates whether or not async mode is enabled.
    // In async mode an extra buffer will be allocated to allow the producer to
    // enqueue buffers without blocking.
    bool mAsyncMode;

    // mSharedBufferMode indicates whether or not shared buffer mode is enabled.
    bool mSharedBufferMode;

    // When shared buffer mode is enabled, this indicates whether the consumer
    // should acquire buffers even if BufferQueue doesn't indicate that they are
    // available.
    bool mAutoRefresh;

    // When shared buffer mode is enabled, this tracks which slot contains the
    // shared buffer.
    int mSharedBufferSlot;

    // Cached data about the shared buffer in shared buffer mode
    struct SharedBufferCache {
        SharedBufferCache(Rect _crop, uint32_t _transform, int _scalingMode,
                android_dataspace _dataspace)
        : crop(_crop),
          transform(_transform),
          scalingMode(_scalingMode),
          dataspace(_dataspace) {
        };

        Rect crop;
        uint32_t transform;
        uint32_t scalingMode;
        android_dataspace dataspace;
    } mSharedBufferCache;

    // The slot of the last queued buffer
    int mLastQueuedSlot;

<<<<<<< HEAD
=======
    OccupancyTracker mOccupancyTracker;

>>>>>>> f14208e0
    const uint64_t mUniqueId;

}; // class BufferQueueCore

} // namespace android

#endif<|MERGE_RESOLUTION|>--- conflicted
+++ resolved
@@ -330,11 +330,8 @@
     // The slot of the last queued buffer
     int mLastQueuedSlot;
 
-<<<<<<< HEAD
-=======
     OccupancyTracker mOccupancyTracker;
 
->>>>>>> f14208e0
     const uint64_t mUniqueId;
 
 }; // class BufferQueueCore
