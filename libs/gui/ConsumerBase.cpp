--- conflicted
+++ resolved
@@ -235,8 +235,6 @@
     return mConsumer->setDefaultBufferDataSpace(defaultDataSpace);
 }
 
-<<<<<<< HEAD
-=======
 status_t ConsumerBase::getOccupancyHistory(bool forceFlush,
         std::vector<OccupancyTracker::Segment>* outHistory) {
     Mutex::Autolock _l(mMutex);
@@ -247,7 +245,6 @@
     return mConsumer->getOccupancyHistory(forceFlush, outHistory);
 }
 
->>>>>>> a23cc82b
 status_t ConsumerBase::discardFreeBuffers() {
     Mutex::Autolock _l(mMutex);
     if (mAbandoned) {
@@ -257,13 +254,8 @@
     return mConsumer->discardFreeBuffers();
 }
 
-<<<<<<< HEAD
 void ConsumerBase::dumpState(String8& result) const {
     dumpState(result, "");
-=======
-void ConsumerBase::dump(String8& result) const {
-    dump(result, "");
->>>>>>> a23cc82b
 }
 
 void ConsumerBase::dumpState(String8& result, const char* prefix) const {
