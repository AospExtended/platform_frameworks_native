/*
 * Copyright (C) 2010 The Android Open Source Project
 *
 * Licensed under the Apache License, Version 2.0 (the "License");
 * you may not use this file except in compliance with the License.
 * You may obtain a copy of the License at
 *
 *      http://www.apache.org/licenses/LICENSE-2.0
 *
 * Unless required by applicable law or agreed to in writing, software
 * distributed under the License is distributed on an "AS IS" BASIS,
 * WITHOUT WARRANTIES OR CONDITIONS OF ANY KIND, either express or implied.
 * See the License for the specific language governing permissions and
 * limitations under the License.
 */

#define LOG_TAG "SurfaceTextureClient"
#define ATRACE_TAG ATRACE_TAG_GRAPHICS
//#define LOG_NDEBUG 0

#include <android/native_window.h>

#include <utils/Log.h>
#include <utils/Trace.h>

#include <ui/Fence.h>

#include <gui/ISurfaceComposer.h>
#include <gui/SurfaceComposerClient.h>
#include <gui/SurfaceTexture.h>
#include <gui/SurfaceTextureClient.h>

#include <private/gui/ComposerService.h>

namespace android {

SurfaceTextureClient::SurfaceTextureClient(
        const sp<ISurfaceTexture>& surfaceTexture)
{
    SurfaceTextureClient::init();
    SurfaceTextureClient::setISurfaceTexture(surfaceTexture);
}

// see SurfaceTextureClient.h
SurfaceTextureClient::SurfaceTextureClient(const
         sp<SurfaceTexture>& surfaceTexture)
{
    SurfaceTextureClient::init();
    SurfaceTextureClient::setISurfaceTexture(surfaceTexture->getBufferQueue());
}

SurfaceTextureClient::SurfaceTextureClient() {
    SurfaceTextureClient::init();
}

SurfaceTextureClient::~SurfaceTextureClient() {
    if (mConnectedToCpu) {
        SurfaceTextureClient::disconnect(NATIVE_WINDOW_API_CPU);
    }
}

void SurfaceTextureClient::init() {
    // Initialize the ANativeWindow function pointers.
    ANativeWindow::setSwapInterval  = hook_setSwapInterval;
    ANativeWindow::dequeueBuffer    = hook_dequeueBuffer;
    ANativeWindow::cancelBuffer     = hook_cancelBuffer;
    ANativeWindow::queueBuffer      = hook_queueBuffer;
    ANativeWindow::query            = hook_query;
    ANativeWindow::perform          = hook_perform;

    ANativeWindow::dequeueBuffer_DEPRECATED = hook_dequeueBuffer_DEPRECATED;
    ANativeWindow::cancelBuffer_DEPRECATED  = hook_cancelBuffer_DEPRECATED;
    ANativeWindow::lockBuffer_DEPRECATED    = hook_lockBuffer_DEPRECATED;
    ANativeWindow::queueBuffer_DEPRECATED   = hook_queueBuffer_DEPRECATED;

    const_cast<int&>(ANativeWindow::minSwapInterval) = 0;
    const_cast<int&>(ANativeWindow::maxSwapInterval) = 1;

    mReqWidth = 0;
    mReqHeight = 0;
    mReqFormat = 0;
    mReqUsage = 0;
    mTimestamp = NATIVE_WINDOW_TIMESTAMP_AUTO;
    mCrop.clear();
    mScalingMode = NATIVE_WINDOW_SCALING_MODE_FREEZE;
    mTransform = 0;
    mDefaultWidth = 0;
    mDefaultHeight = 0;
    mUserWidth = 0;
    mUserHeight = 0;
    mTransformHint = 0;
    mConsumerRunningBehind = false;
    mConnectedToCpu = false;
}

void SurfaceTextureClient::setISurfaceTexture(
        const sp<ISurfaceTexture>& surfaceTexture)
{
    mSurfaceTexture = surfaceTexture;
}

sp<ISurfaceTexture> SurfaceTextureClient::getISurfaceTexture() const {
    return mSurfaceTexture;
}

int SurfaceTextureClient::hook_setSwapInterval(ANativeWindow* window, int interval) {
    SurfaceTextureClient* c = getSelf(window);
    return c->setSwapInterval(interval);
}

int SurfaceTextureClient::hook_dequeueBuffer(ANativeWindow* window,
        ANativeWindowBuffer** buffer, int* fenceFd) {
    SurfaceTextureClient* c = getSelf(window);
    return c->dequeueBuffer(buffer, fenceFd);
}

int SurfaceTextureClient::hook_cancelBuffer(ANativeWindow* window,
        ANativeWindowBuffer* buffer, int fenceFd) {
    SurfaceTextureClient* c = getSelf(window);
    return c->cancelBuffer(buffer, fenceFd);
}

int SurfaceTextureClient::hook_queueBuffer(ANativeWindow* window,
        ANativeWindowBuffer* buffer, int fenceFd) {
    SurfaceTextureClient* c = getSelf(window);
    return c->queueBuffer(buffer, fenceFd);
}

int SurfaceTextureClient::hook_dequeueBuffer_DEPRECATED(ANativeWindow* window,
        ANativeWindowBuffer** buffer) {
    SurfaceTextureClient* c = getSelf(window);
    int fenceFd = -1;
    int result = c->dequeueBuffer(buffer, &fenceFd);
    sp<Fence> fence(new Fence(fenceFd));
    int waitResult = fence->wait(Fence::TIMEOUT_NEVER);
    if (waitResult != OK) {
        ALOGE("hook_dequeueBuffer_DEPRECATED: Fence::wait returned an "
                "error: %d", waitResult);
        return waitResult;
    }
    return result;
}

int SurfaceTextureClient::hook_cancelBuffer_DEPRECATED(ANativeWindow* window,
        ANativeWindowBuffer* buffer) {
    SurfaceTextureClient* c = getSelf(window);
    return c->cancelBuffer(buffer, -1);
}

int SurfaceTextureClient::hook_lockBuffer_DEPRECATED(ANativeWindow* window,
        ANativeWindowBuffer* buffer) {
    SurfaceTextureClient* c = getSelf(window);
    return c->lockBuffer_DEPRECATED(buffer);
}

int SurfaceTextureClient::hook_queueBuffer_DEPRECATED(ANativeWindow* window,
        ANativeWindowBuffer* buffer) {
    SurfaceTextureClient* c = getSelf(window);
    return c->queueBuffer(buffer, -1);
}

int SurfaceTextureClient::hook_query(const ANativeWindow* window,
                                int what, int* value) {
    const SurfaceTextureClient* c = getSelf(window);
    return c->query(what, value);
}

int SurfaceTextureClient::hook_perform(ANativeWindow* window, int operation, ...) {
    va_list args;
    va_start(args, operation);
    SurfaceTextureClient* c = getSelf(window);
    return c->perform(operation, args);
}

int SurfaceTextureClient::setSwapInterval(int interval) {
    ATRACE_CALL();
    // EGL specification states:
    //  interval is silently clamped to minimum and maximum implementation
    //  dependent values before being stored.
    // Although we don't have to, we apply the same logic here.

    if (interval < minSwapInterval)
        interval = minSwapInterval;

    if (interval > maxSwapInterval)
        interval = maxSwapInterval;

    status_t res = mSurfaceTexture->setSynchronousMode(interval ? true : false);

    return res;
}

int SurfaceTextureClient::dequeueBuffer(android_native_buffer_t** buffer,
        int* fenceFd) {
    ATRACE_CALL();
    ALOGV("SurfaceTextureClient::dequeueBuffer");
    Mutex::Autolock lock(mMutex);
    int buf = -1;
    int reqW = mReqWidth ? mReqWidth : mUserWidth;
    int reqH = mReqHeight ? mReqHeight : mUserHeight;
    sp<Fence> fence;
    status_t result = mSurfaceTexture->dequeueBuffer(&buf, fence, reqW, reqH,
            mReqFormat, mReqUsage);
    if (result < 0) {
        ALOGV("dequeueBuffer: ISurfaceTexture::dequeueBuffer(%d, %d, %d, %d)"
             "failed: %d", mReqWidth, mReqHeight, mReqFormat, mReqUsage,
             result);
        return result;
    }
    sp<GraphicBuffer>& gbuf(mSlots[buf].buffer);
    if (result & ISurfaceTexture::RELEASE_ALL_BUFFERS) {
        freeAllBuffers();
    }

    if ((result & ISurfaceTexture::BUFFER_NEEDS_REALLOCATION) || gbuf == 0) {
        result = mSurfaceTexture->requestBuffer(buf, &gbuf);
        if (result != NO_ERROR) {
            ALOGE("dequeueBuffer: ISurfaceTexture::requestBuffer failed: %d",
                    result);
            return result;
        }
    }

    if (fence.get()) {
        *fenceFd = fence->dup();
        if (*fenceFd == -1) {
            ALOGE("dequeueBuffer: error duping fence: %d", errno);
            // dup() should never fail; something is badly wrong. Soldier on
            // and hope for the best; the worst that should happen is some
            // visible corruption that lasts until the next frame.
        }
    } else {
        *fenceFd = -1;
    }

    *buffer = gbuf.get();
    return OK;
}

int SurfaceTextureClient::cancelBuffer(android_native_buffer_t* buffer,
        int fenceFd) {
    ATRACE_CALL();
    ALOGV("SurfaceTextureClient::cancelBuffer");
    Mutex::Autolock lock(mMutex);
    int i = getSlotFromBufferLocked(buffer);
    if (i < 0) {
        return i;
    }
    sp<Fence> fence(fenceFd >= 0 ? new Fence(fenceFd) : NULL);
    mSurfaceTexture->cancelBuffer(i, fence);
    return OK;
}

int SurfaceTextureClient::getSlotFromBufferLocked(
        android_native_buffer_t* buffer) const {
    bool dumpedState = false;
    for (int i = 0; i < NUM_BUFFER_SLOTS; i++) {
        if (mSlots[i].buffer != NULL &&
                mSlots[i].buffer->handle == buffer->handle) {
            return i;
        }
    }
    ALOGE("getSlotFromBufferLocked: unknown buffer: %p", buffer->handle);
    return BAD_VALUE;
}

int SurfaceTextureClient::lockBuffer_DEPRECATED(android_native_buffer_t* buffer) {
    ALOGV("SurfaceTextureClient::lockBuffer");
    Mutex::Autolock lock(mMutex);
    return OK;
}

int SurfaceTextureClient::queueBuffer(android_native_buffer_t* buffer, int fenceFd) {
    ATRACE_CALL();
    ALOGV("SurfaceTextureClient::queueBuffer");
    Mutex::Autolock lock(mMutex);
    int64_t timestamp;
    if (mTimestamp == NATIVE_WINDOW_TIMESTAMP_AUTO) {
        timestamp = systemTime(SYSTEM_TIME_MONOTONIC);
        ALOGV("SurfaceTextureClient::queueBuffer making up timestamp: %.2f ms",
             timestamp / 1000000.f);
    } else {
        timestamp = mTimestamp;
    }
    int i = getSlotFromBufferLocked(buffer);
    if (i < 0) {
        return i;
    }


    // Make sure the crop rectangle is entirely inside the buffer.
    Rect crop;
    mCrop.intersect(Rect(buffer->width, buffer->height), &crop);

    sp<Fence> fence(fenceFd >= 0 ? new Fence(fenceFd) : NULL);
    ISurfaceTexture::QueueBufferOutput output;
    ISurfaceTexture::QueueBufferInput input(timestamp, crop, mScalingMode,
            mTransform, fence);
    status_t err = mSurfaceTexture->queueBuffer(i, input, &output);
    if (err != OK)  {
        ALOGE("queueBuffer: error queuing buffer to SurfaceTexture, %d", err);
    }
    uint32_t numPendingBuffers = 0;
    output.deflate(&mDefaultWidth, &mDefaultHeight, &mTransformHint,
            &numPendingBuffers);

    mConsumerRunningBehind = (numPendingBuffers >= 2);

    return err;
}

int SurfaceTextureClient::query(int what, int* value) const {
    ATRACE_CALL();
    ALOGV("SurfaceTextureClient::query");
    { // scope for the lock
        Mutex::Autolock lock(mMutex);
        switch (what) {
            case NATIVE_WINDOW_FORMAT:
                if (mReqFormat) {
                    *value = mReqFormat;
                    return NO_ERROR;
                }
                break;
            case NATIVE_WINDOW_QUEUES_TO_WINDOW_COMPOSER: {
                sp<ISurfaceComposer> composer(
                        ComposerService::getComposerService());
                if (composer->authenticateSurfaceTexture(mSurfaceTexture)) {
                    *value = 1;
                } else {
                    *value = 0;
                }
                return NO_ERROR;
            }
            case NATIVE_WINDOW_CONCRETE_TYPE:
                *value = NATIVE_WINDOW_SURFACE_TEXTURE_CLIENT;
                return NO_ERROR;
            case NATIVE_WINDOW_DEFAULT_WIDTH:
                *value = mUserWidth ? mUserWidth : mDefaultWidth;
                return NO_ERROR;
            case NATIVE_WINDOW_DEFAULT_HEIGHT:
                *value = mUserHeight ? mUserHeight : mDefaultHeight;
                return NO_ERROR;
            case NATIVE_WINDOW_TRANSFORM_HINT:
                *value = mTransformHint;
                return NO_ERROR;
            case NATIVE_WINDOW_CONSUMER_RUNNING_BEHIND: {
                status_t err = NO_ERROR;
                if (!mConsumerRunningBehind) {
                    *value = 0;
                } else {
                    err = mSurfaceTexture->query(what, value);
                    if (err == NO_ERROR) {
                        mConsumerRunningBehind = *value;
                    }
                }
                return err;
            }
        }
    }
    return mSurfaceTexture->query(what, value);
}

int SurfaceTextureClient::perform(int operation, va_list args)
{
    int res = NO_ERROR;
    switch (operation) {
    case NATIVE_WINDOW_CONNECT:
        // deprecated. must return NO_ERROR.
        break;
    case NATIVE_WINDOW_DISCONNECT:
        // deprecated. must return NO_ERROR.
        break;
    case NATIVE_WINDOW_SET_USAGE:
        res = dispatchSetUsage(args);
        break;
    case NATIVE_WINDOW_SET_CROP:
        res = dispatchSetCrop(args);
        break;
    case NATIVE_WINDOW_SET_BUFFER_COUNT:
        res = dispatchSetBufferCount(args);
        break;
    case NATIVE_WINDOW_SET_BUFFERS_GEOMETRY:
        res = dispatchSetBuffersGeometry(args);
        break;
    case NATIVE_WINDOW_SET_BUFFERS_TRANSFORM:
        res = dispatchSetBuffersTransform(args);
        break;
    case NATIVE_WINDOW_SET_BUFFERS_TIMESTAMP:
        res = dispatchSetBuffersTimestamp(args);
        break;
    case NATIVE_WINDOW_SET_BUFFERS_DIMENSIONS:
        res = dispatchSetBuffersDimensions(args);
        break;
    case NATIVE_WINDOW_SET_BUFFERS_USER_DIMENSIONS:
        res = dispatchSetBuffersUserDimensions(args);
        break;
    case NATIVE_WINDOW_SET_BUFFERS_FORMAT:
        res = dispatchSetBuffersFormat(args);
        break;
    case NATIVE_WINDOW_LOCK:
        res = dispatchLock(args);
        break;
    case NATIVE_WINDOW_UNLOCK_AND_POST:
        res = dispatchUnlockAndPost(args);
        break;
    case NATIVE_WINDOW_SET_SCALING_MODE:
        res = dispatchSetScalingMode(args);
        break;
    case NATIVE_WINDOW_API_CONNECT:
        res = dispatchConnect(args);
        break;
    case NATIVE_WINDOW_API_DISCONNECT:
        res = dispatchDisconnect(args);
        break;
    default:
        res = NAME_NOT_FOUND;
        break;
    }
    return res;
}

int SurfaceTextureClient::dispatchConnect(va_list args) {
    int api = va_arg(args, int);
    return connect(api);
}

int SurfaceTextureClient::dispatchDisconnect(va_list args) {
    int api = va_arg(args, int);
    return disconnect(api);
}

int SurfaceTextureClient::dispatchSetUsage(va_list args) {
    int usage = va_arg(args, int);
    return setUsage(usage);
}

int SurfaceTextureClient::dispatchSetCrop(va_list args) {
    android_native_rect_t const* rect = va_arg(args, android_native_rect_t*);
    return setCrop(reinterpret_cast<Rect const*>(rect));
}

int SurfaceTextureClient::dispatchSetBufferCount(va_list args) {
    size_t bufferCount = va_arg(args, size_t);
    return setBufferCount(bufferCount);
}

int SurfaceTextureClient::dispatchSetBuffersGeometry(va_list args) {
    int w = va_arg(args, int);
    int h = va_arg(args, int);
    int f = va_arg(args, int);
    int err = setBuffersDimensions(w, h);
    if (err != 0) {
        return err;
    }
    return setBuffersFormat(f);
}

int SurfaceTextureClient::dispatchSetBuffersDimensions(va_list args) {
    int w = va_arg(args, int);
    int h = va_arg(args, int);
    return setBuffersDimensions(w, h);
}

int SurfaceTextureClient::dispatchSetBuffersUserDimensions(va_list args) {
    int w = va_arg(args, int);
    int h = va_arg(args, int);
    return setBuffersUserDimensions(w, h);
}

int SurfaceTextureClient::dispatchSetBuffersFormat(va_list args) {
    int f = va_arg(args, int);
    return setBuffersFormat(f);
}

int SurfaceTextureClient::dispatchSetScalingMode(va_list args) {
    int m = va_arg(args, int);
    return setScalingMode(m);
}

int SurfaceTextureClient::dispatchSetBuffersTransform(va_list args) {
    int transform = va_arg(args, int);
    return setBuffersTransform(transform);
}

int SurfaceTextureClient::dispatchSetBuffersTimestamp(va_list args) {
    int64_t timestamp = va_arg(args, int64_t);
    return setBuffersTimestamp(timestamp);
}

int SurfaceTextureClient::dispatchLock(va_list args) {
    ANativeWindow_Buffer* outBuffer = va_arg(args, ANativeWindow_Buffer*);
    ARect* inOutDirtyBounds = va_arg(args, ARect*);
    return lock(outBuffer, inOutDirtyBounds);
}

int SurfaceTextureClient::dispatchUnlockAndPost(va_list args) {
    return unlockAndPost();
}


int SurfaceTextureClient::connect(int api) {
    ATRACE_CALL();
    ALOGV("SurfaceTextureClient::connect");
    Mutex::Autolock lock(mMutex);
    ISurfaceTexture::QueueBufferOutput output;
    int err = mSurfaceTexture->connect(api, &output);
    if (err == NO_ERROR) {
        uint32_t numPendingBuffers = 0;
        output.deflate(&mDefaultWidth, &mDefaultHeight, &mTransformHint,
                &numPendingBuffers);
        mConsumerRunningBehind = (numPendingBuffers >= 2);
    }
    if (!err && api == NATIVE_WINDOW_API_CPU) {
        mConnectedToCpu = true;
    }
    return err;
}

int SurfaceTextureClient::disconnect(int api) {
    ATRACE_CALL();
    ALOGV("SurfaceTextureClient::disconnect");
    Mutex::Autolock lock(mMutex);
    freeAllBuffers();
    int err = mSurfaceTexture->disconnect(api);
    if (!err) {
        mReqFormat = 0;
        mReqWidth = 0;
        mReqHeight = 0;
        mReqUsage = 0;
        mCrop.clear();
        mScalingMode = NATIVE_WINDOW_SCALING_MODE_FREEZE;
        mTransform = 0;
        if (api == NATIVE_WINDOW_API_CPU) {
            mConnectedToCpu = false;
        }
    }
    return err;
}

int SurfaceTextureClient::setUsage(uint32_t reqUsage)
{
    ALOGV("SurfaceTextureClient::setUsage");
    Mutex::Autolock lock(mMutex);
    mReqUsage = reqUsage;
    return OK;
}

int SurfaceTextureClient::setCrop(Rect const* rect)
{
    ATRACE_CALL();

    Rect realRect;
    if (rect == NULL || rect->isEmpty()) {
        realRect.clear();
    } else {
        realRect = *rect;
    }

    ALOGV("SurfaceTextureClient::setCrop rect=[%d %d %d %d]",
            realRect.left, realRect.top, realRect.right, realRect.bottom);

    Mutex::Autolock lock(mMutex);
    mCrop = realRect;
    return NO_ERROR;
}

int SurfaceTextureClient::setBufferCount(int bufferCount)
{
    ATRACE_CALL();
    ALOGV("SurfaceTextureClient::setBufferCount");
    Mutex::Autolock lock(mMutex);

    status_t err = mSurfaceTexture->setBufferCount(bufferCount);
    ALOGE_IF(err, "ISurfaceTexture::setBufferCount(%d) returned %s",
            bufferCount, strerror(-err));

    if (err == NO_ERROR) {
        freeAllBuffers();
    }

    return err;
}

int SurfaceTextureClient::setBuffersDimensions(int w, int h)
{
    ATRACE_CALL();
    ALOGV("SurfaceTextureClient::setBuffersDimensions");

    if (w<0 || h<0)
        return BAD_VALUE;

    if ((w && !h) || (!w && h))
        return BAD_VALUE;

    Mutex::Autolock lock(mMutex);
    mReqWidth = w;
    mReqHeight = h;
    return NO_ERROR;
}

int SurfaceTextureClient::setBuffersUserDimensions(int w, int h)
{
    ATRACE_CALL();
    ALOGV("SurfaceTextureClient::setBuffersUserDimensions");

    if (w<0 || h<0)
        return BAD_VALUE;

    if ((w && !h) || (!w && h))
        return BAD_VALUE;

    Mutex::Autolock lock(mMutex);
    mUserWidth = w;
    mUserHeight = h;
    return NO_ERROR;
}

int SurfaceTextureClient::setBuffersFormat(int format)
{
    ALOGV("SurfaceTextureClient::setBuffersFormat");

    if (format<0)
        return BAD_VALUE;

    Mutex::Autolock lock(mMutex);
    mReqFormat = format;
    return NO_ERROR;
}

int SurfaceTextureClient::setScalingMode(int mode)
{
    ATRACE_CALL();
    ALOGV("SurfaceTextureClient::setScalingMode(%d)", mode);

    switch (mode) {
        case NATIVE_WINDOW_SCALING_MODE_FREEZE:
        case NATIVE_WINDOW_SCALING_MODE_SCALE_TO_WINDOW:
        case NATIVE_WINDOW_SCALING_MODE_SCALE_CROP:
            break;
        default:
            ALOGE("unknown scaling mode: %d", mode);
            return BAD_VALUE;
    }

    Mutex::Autolock lock(mMutex);
    mScalingMode = mode;
    return NO_ERROR;
}

int SurfaceTextureClient::setBuffersTransform(int transform)
{
    ATRACE_CALL();
    ALOGV("SurfaceTextureClient::setBuffersTransform");
    Mutex::Autolock lock(mMutex);
    mTransform = transform;
    return NO_ERROR;
}

int SurfaceTextureClient::setBuffersTimestamp(int64_t timestamp)
{
    ALOGV("SurfaceTextureClient::setBuffersTimestamp");
    Mutex::Autolock lock(mMutex);
    mTimestamp = timestamp;
    return NO_ERROR;
}

void SurfaceTextureClient::freeAllBuffers() {
    for (int i = 0; i < NUM_BUFFER_SLOTS; i++) {
        mSlots[i].buffer = 0;
    }
}

// ----------------------------------------------------------------------
// the lock/unlock APIs must be used from the same thread

static status_t copyBlt(
        const sp<GraphicBuffer>& dst,
        const sp<GraphicBuffer>& src,
        const Region& reg)
{
    // src and dst with, height and format must be identical. no verification
    // is done here.
    status_t err;
    uint8_t const * src_bits = NULL;
    err = src->lock(GRALLOC_USAGE_SW_READ_OFTEN, reg.bounds(), (void**)&src_bits);
    ALOGE_IF(err, "error locking src buffer %s", strerror(-err));

    uint8_t* dst_bits = NULL;
    err = dst->lock(GRALLOC_USAGE_SW_WRITE_OFTEN, reg.bounds(), (void**)&dst_bits);
    ALOGE_IF(err, "error locking dst buffer %s", strerror(-err));

    Region::const_iterator head(reg.begin());
    Region::const_iterator tail(reg.end());
    if (head != tail && src_bits && dst_bits) {
        const size_t bpp = bytesPerPixel(src->format);
        const size_t dbpr = dst->stride * bpp;
        const size_t sbpr = src->stride * bpp;

        while (head != tail) {
            const Rect& r(*head++);
            ssize_t h = r.height();
            if (h <= 0) continue;
            size_t size = r.width() * bpp;
            uint8_t const * s = src_bits + (r.left + src->stride * r.top) * bpp;
            uint8_t       * d = dst_bits + (r.left + dst->stride * r.top) * bpp;
            if (dbpr==sbpr && size==sbpr) {
                size *= h;
                h = 1;
            }
            do {
                memcpy(d, s, size);
                d += dbpr;
                s += sbpr;
            } while (--h > 0);
        }
    }

    if (src_bits)
        src->unlock();

    if (dst_bits)
        dst->unlock();

    return err;
}

// ----------------------------------------------------------------------------

status_t SurfaceTextureClient::lock(
        ANativeWindow_Buffer* outBuffer, ARect* inOutDirtyBounds)
{
    if (mLockedBuffer != 0) {
        ALOGE("Surface::lock failed, already locked");
        return INVALID_OPERATION;
    }

    if (!mConnectedToCpu) {
        int err = SurfaceTextureClient::connect(NATIVE_WINDOW_API_CPU);
        if (err) {
            return err;
        }
        // we're intending to do software rendering from this point
        setUsage(GRALLOC_USAGE_SW_READ_OFTEN | GRALLOC_USAGE_SW_WRITE_OFTEN);
    }

    ANativeWindowBuffer* out;
    int fenceFd = -1;
    status_t err = dequeueBuffer(&out, &fenceFd);
    ALOGE_IF(err, "dequeueBuffer failed (%s)", strerror(-err));
    if (err == NO_ERROR) {
        sp<GraphicBuffer> backBuffer(GraphicBuffer::getSelf(out));
        sp<Fence> fence(new Fence(fenceFd));

        err = fence->wait(Fence::TIMEOUT_NEVER);
        if (err != OK) {
            ALOGE("Fence::wait failed (%s)", strerror(-err));
            cancelBuffer(out, fenceFd);
            return err;
        }

        const Rect bounds(backBuffer->width, backBuffer->height);

        Region newDirtyRegion;
        if (inOutDirtyBounds) {
            newDirtyRegion.set(static_cast<Rect const&>(*inOutDirtyBounds));
            newDirtyRegion.andSelf(bounds);
        } else {
            newDirtyRegion.set(bounds);
        }

        // figure out if we can copy the frontbuffer back
        const sp<GraphicBuffer>& frontBuffer(mPostedBuffer);
        const bool canCopyBack = (frontBuffer != 0 &&
                backBuffer->width  == frontBuffer->width &&
                backBuffer->height == frontBuffer->height &&
                backBuffer->format == frontBuffer->format);

        if (canCopyBack) {
            // copy the area that is invalid and not repainted this round
            const Region copyback(mDirtyRegion.subtract(newDirtyRegion));
            if (!copyback.isEmpty())
                copyBlt(backBuffer, frontBuffer, copyback);
        } else {
            // if we can't copy-back anything, modify the user's dirty
            // region to make sure they redraw the whole buffer
            newDirtyRegion.set(bounds);
            mDirtyRegion.clear();
            Mutex::Autolock lock(mMutex);
            for (size_t i=0 ; i<NUM_BUFFER_SLOTS ; i++) {
                mSlots[i].dirtyRegion.clear();
            }
        }


        { // scope for the lock
            Mutex::Autolock lock(mMutex);
            int backBufferSlot(getSlotFromBufferLocked(backBuffer.get()));
            if (backBufferSlot >= 0) {
                Region& dirtyRegion(mSlots[backBufferSlot].dirtyRegion);
                mDirtyRegion.subtract(dirtyRegion);
                dirtyRegion = newDirtyRegion;
            }
        }

<<<<<<< HEAD
        mDirtyRegion.orSelf(newDirtyRegion);
        if (inOutDirtyBounds) {
            *inOutDirtyBounds = newDirtyRegion.getBounds();
=======
            if (res != 0) {
                err = INVALID_OPERATION;
            } else {
                mLockedBuffer = backBuffer;
                outBuffer->width  = backBuffer->width;
                outBuffer->height = backBuffer->height;
                outBuffer->stride = backBuffer->stride;
                outBuffer->format = backBuffer->format;
                outBuffer->bits   = vaddr;
            }
>>>>>>> 21938749
        }

        void* vaddr;
        status_t res = backBuffer->lock(
                GRALLOC_USAGE_SW_READ_OFTEN | GRALLOC_USAGE_SW_WRITE_OFTEN,
                newDirtyRegion.bounds(), &vaddr);

        ALOGW_IF(res, "failed locking buffer (handle = %p)",
                backBuffer->handle);

        mLockedBuffer = backBuffer;
        outBuffer->width  = backBuffer->width;
        outBuffer->height = backBuffer->height;
        outBuffer->stride = backBuffer->stride;
        outBuffer->format = backBuffer->format;
        outBuffer->bits   = vaddr;
    }
    return err;
}

status_t SurfaceTextureClient::unlockAndPost()
{
    if (mLockedBuffer == 0) {
        ALOGE("Surface::unlockAndPost failed, no locked buffer");
        return INVALID_OPERATION;
    }

    status_t err = mLockedBuffer->unlock();
    ALOGE_IF(err, "failed unlocking buffer (%p)", mLockedBuffer->handle);

    err = queueBuffer(mLockedBuffer.get(), -1);
    ALOGE_IF(err, "queueBuffer (handle=%p) failed (%s)",
            mLockedBuffer->handle, strerror(-err));

    mPostedBuffer = mLockedBuffer;
    mLockedBuffer = 0;
    return err;
}

}; // namespace android<|MERGE_RESOLUTION|>--- conflicted
+++ resolved
@@ -802,22 +802,9 @@
             }
         }
 
-<<<<<<< HEAD
         mDirtyRegion.orSelf(newDirtyRegion);
         if (inOutDirtyBounds) {
             *inOutDirtyBounds = newDirtyRegion.getBounds();
-=======
-            if (res != 0) {
-                err = INVALID_OPERATION;
-            } else {
-                mLockedBuffer = backBuffer;
-                outBuffer->width  = backBuffer->width;
-                outBuffer->height = backBuffer->height;
-                outBuffer->stride = backBuffer->stride;
-                outBuffer->format = backBuffer->format;
-                outBuffer->bits   = vaddr;
-            }
->>>>>>> 21938749
         }
 
         void* vaddr;
@@ -828,12 +815,16 @@
         ALOGW_IF(res, "failed locking buffer (handle = %p)",
                 backBuffer->handle);
 
-        mLockedBuffer = backBuffer;
-        outBuffer->width  = backBuffer->width;
-        outBuffer->height = backBuffer->height;
-        outBuffer->stride = backBuffer->stride;
-        outBuffer->format = backBuffer->format;
-        outBuffer->bits   = vaddr;
+        if (res != 0) {
+            err = INVALID_OPERATION;
+        } else {
+            mLockedBuffer = backBuffer;
+            outBuffer->width  = backBuffer->width;
+            outBuffer->height = backBuffer->height;
+            outBuffer->stride = backBuffer->stride;
+            outBuffer->format = backBuffer->format;
+            outBuffer->bits   = vaddr;
+        }
     }
     return err;
 }
