/*
 * Copyright (C) 2018 The Android Open Source Project
 *
 * Licensed under the Apache License, Version 2.0 (the "License");
 * you may not use this file except in compliance with the License.
 * You may obtain a copy of the License at
 *
 *      http://www.apache.org/licenses/LICENSE-2.0
 *
 * Unless required by applicable law or agreed to in writing, software
 * distributed under the License is distributed on an "AS IS" BASIS,
 * WITHOUT WARRANTIES OR CONDITIONS OF ANY KIND, either express or implied.
 * See the License for the specific language governing permissions and
 * limitations under the License.
 */
#include <set>

#include <android-base/file.h>
#include <android-base/stringprintf.h>
#include <android/hidl/manager/1.0/IServiceManager.h>
#include <dumputils/dump_utils.h>
#include <log/log.h>

/* list of native processes to include in the native dumps */
// This matches the /proc/pid/exe link instead of /proc/pid/cmdline.
static const char* native_processes_to_dump[] = {
        "/system/bin/audioserver",
        "/system/bin/cameraserver",
        "/system/bin/drmserver",
        "/system/bin/mediadrmserver",
        "/system/bin/mediaextractor", // media.extractor
        "/system/bin/mediametrics", // media.metrics
        "/system/bin/mediaserver",
        "/system/bin/netd",
        "/system/bin/vold",
        "/system/bin/sdcard",
        "/system/bin/statsd",
        "/system/bin/surfaceflinger",
        "/system/bin/vehicle_network_service",
        "/vendor/bin/hw/android.hardware.media.omx@1.0-service", // media.codec
        "/apex/com.android.media.swcodec/bin/mediaswcodec", // media.swcodec
        NULL,
};

/* list of hal interface to dump containing process during native dumps */
static const char* hal_interfaces_to_dump[] {
        "android.hardware.audio@2.0::IDevicesFactory",
        "android.hardware.audio@4.0::IDevicesFactory",
<<<<<<< HEAD
=======
        "android.hardware.audio@5.0::IDevicesFactory",
>>>>>>> 77e84a09
        "android.hardware.biometrics.face@1.0::IBiometricsFace",
        "android.hardware.bluetooth@1.0::IBluetoothHci",
        "android.hardware.camera.provider@2.4::ICameraProvider",
        "android.hardware.drm@1.0::IDrmFactory",
        "android.hardware.graphics.allocator@2.0::IAllocator",
        "android.hardware.graphics.composer@2.1::IComposer",
        "android.hardware.health@2.0::IHealth",
        "android.hardware.media.c2@1.0::IComponentStore",
        "android.hardware.media.omx@1.0::IOmx",
        "android.hardware.media.omx@1.0::IOmxStore",
        "android.hardware.power@1.3::IPower",
        "android.hardware.power.stats@1.0::IPowerStats",
        "android.hardware.sensors@1.0::ISensors",
        "android.hardware.thermal@2.0::IThermal",
        "android.hardware.vr@1.0::IVr",
        NULL,
};

bool should_dump_hal_interface(const char* interface) {
    for (const char** i = hal_interfaces_to_dump; *i; i++) {
        if (!strcmp(*i, interface)) {
            return true;
        }
    }
    return false;
}

bool should_dump_native_traces(const char* path) {
    for (const char** p = native_processes_to_dump; *p; p++) {
        if (!strcmp(*p, path)) {
            return true;
        }
    }
    return false;
}

std::set<int> get_interesting_hal_pids() {
    using android::hidl::manager::V1_0::IServiceManager;
    using android::sp;
    using android::hardware::Return;

    sp<IServiceManager> manager = IServiceManager::getService();
    std::set<int> pids;

    Return<void> ret = manager->debugDump([&](auto& hals) {
        for (const auto &info : hals) {
            if (info.pid == static_cast<int>(IServiceManager::PidConstant::NO_PID)) {
                continue;
            }

            if (!should_dump_hal_interface(info.interfaceName.c_str())) {
                continue;
            }

            pids.insert(info.pid);
        }
    });

    if (!ret.isOk()) {
        ALOGE("Could not get list of HAL PIDs: %s\n", ret.description().c_str());
    }

    return pids; // whether it was okay or not
}

bool IsZygote(int pid) {
    std::string cmdline;
    if (!android::base::ReadFileToString(android::base::StringPrintf("/proc/%d/cmdline", pid),
                                         &cmdline)) {
        return true;
    }

    // cmdline has embedded nulls; only consider argv[0].
    cmdline = std::string(cmdline.c_str());

    return cmdline == "zygote" || cmdline == "zygote64" || cmdline == "usap32" ||
            cmdline == "usap64";
}<|MERGE_RESOLUTION|>--- conflicted
+++ resolved
@@ -46,10 +46,7 @@
 static const char* hal_interfaces_to_dump[] {
         "android.hardware.audio@2.0::IDevicesFactory",
         "android.hardware.audio@4.0::IDevicesFactory",
-<<<<<<< HEAD
-=======
         "android.hardware.audio@5.0::IDevicesFactory",
->>>>>>> 77e84a09
         "android.hardware.biometrics.face@1.0::IBiometricsFace",
         "android.hardware.bluetooth@1.0::IBluetoothHci",
         "android.hardware.camera.provider@2.4::ICameraProvider",
